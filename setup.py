--- conflicted
+++ resolved
@@ -67,11 +67,7 @@
         "idaes-pse==2.0.*",
     ]
     for_prerelease = [
-<<<<<<< HEAD
-        "idaes-pse @ https://github.com/dguittet/idaes-pse/archive/update_grid_integration.zip",
-=======
         "idaes-pse==2.0.*",
->>>>>>> e15a69d5
     ]
 
 
