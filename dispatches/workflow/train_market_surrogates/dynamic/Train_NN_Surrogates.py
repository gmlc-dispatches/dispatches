<<<<<<< HEAD
#################################################################################
# DISPATCHES was produced under the DOE Design Integration and Synthesis Platform
# to Advance Tightly Coupled Hybrid Energy Systems program (DISPATCHES), and is
# copyright (c) 2020-2023 by the software owners: The Regents of the University
# of California, through Lawrence Berkeley National Laboratory, National
# Technology & Engineering Solutions of Sandia, LLC, Alliance for Sustainable
# Energy, LLC, Battelle Energy Alliance, LLC, University of Notre Dame du Lac, et
# al. All rights reserved.
#
# Please see the files COPYRIGHT.md and LICENSE.md for full copyright and license
# information, respectively. Both files are also available online at the URL:
# "https://github.com/gmlc-dispatches/dispatches".
#################################################################################

import json
import os
import pathlib

import matplotlib.pyplot as plt
import numpy as np
from tslearn.clustering import TimeSeriesKMeans
from tslearn.utils import to_time_series_dataset
from sklearn.model_selection import train_test_split
import tensorflow as tf
from tensorflow import keras
from tensorflow.keras import layers
from tensorflow.keras.optimizers import Adam


class TrainNNSurrogates:
    
    '''
    Train neural network surrogates for the dispatch frequency/ revenue
    '''
    
    def __init__(self, simulation_data, data_file, filter_opt = True):

        '''
        Initialization for the class

        Arguments:

            simulation data: object, composition from ReadData class

            data_file: path of the data file. If the model_type = frequency, the data_file should be the clustering_model_path, 
            if the model_type = revenue, the data_file should be the revenue.csv

            filter_opt: bool, if we are going to filter out 0/1 capacity days

        Return

            None
        '''

        self.simulation_data = simulation_data
        self.data_file = data_file
        self.filter_opt = filter_opt
        # set a class property which is the time length of a day.
        self._time_length = 24


    @property
    def simulation_data(self):

        '''
        Porperty getter of simulation_data
        
        Arguments:

            None

        Returns:

            simulation_data
        '''
        
        return self._simulation_data


    @simulation_data.setter
    def simulation_data(self, value):

        '''
        Porperty setter of simulation_data
        
        Arguments:

            value: object, composition from ReadData class

        Returns:

            None
        '''
        
        if not isinstance(value, object):
            raise TypeError(
                f"The simulation_data must be an object, but {type(value)} is given."
            )
        self._simulation_data = value


    @property
    def data_file(self):

        '''
        Porperty getter of data_file

        Arguments:

            None

        Returns:

            data_file
        '''
        
        return self._data_file


    @data_file.setter
    def data_file(self, value):

        '''
        Porperty setter of data_file
        
        Arguments:

            value: str, path of the clustering model

        Returns:

            None
        '''
        
        if not isinstance(value, str):
            raise TypeError(
                f"The data_file must be str or object, but {type(value)} is given."
            )
        self._data_file = value


    @property
    def filter_opt(self):

        '''
        Property getter of filter_opt

        Arguments:
        
            None

        Return:
        
            bool: if want filter 0/1 days in clustering
        '''

        return self._filter_opt


    @filter_opt.setter
    def filter_opt(self, value):

        '''
        Property setter of filter_opt

        Arguments:
        
            value: bool.
        
        Returns:
        
            None
        '''

        if not isinstance(value, bool):
            raise TypeError(
                f"filter_opt must be bool, but {type(value)} is given"
            )

        self._filter_opt = value



    def _read_clustering_model(self, clustering_model_path):

        '''
        Read the time series clustering model from the given path

        Arguments:

            clustering_model_path: path of clustering model

        Returns:

            Clustering model
        '''

        clustering_model = TimeSeriesKMeans.from_json(clustering_model_path)

        # read the number of clusters from the clustering model
        self.num_clusters = clustering_model.n_clusters
        self.clustering_model = clustering_model

        return clustering_model


    def _generate_label_data(self):

        '''
        Calculate the labels for NN training. 

        Arguments:

            None

        Return:

            dispatch_frequency_dict: {run_index: [dispatch frequency]}

        '''
        # scale the dispatch data
        scaled_dispatch_dict = self.simulation_data._scale_data()
        sim_index = list(scaled_dispatch_dict.keys())
        single_day_dataset = {}
        dispatch_frequency_dict = {}
        
        # filter out 0/1 days in each simulaion data
        if self.filter_opt == True:          
            for idx in sim_index:
                sim_year_data = scaled_dispatch_dict[idx]
                single_day_dataset[idx] = []
                # calculate number of days in a simulation
                day_num = int(len(sim_year_data)/self._time_length)
                zero_day = 0
                full_day = 0
                
                for day in range(day_num):
                    # slice the annual data into days
                    sim_day_data = sim_year_data[day*self._time_length:(day+1)*self._time_length]
                    
                    if sum(sim_day_data) == 0:
                        zero_day += 1
                    
                    elif sum(sim_day_data) == 24:
                        full_day += 1
                   
                    else:
                        single_day_dataset[idx].append(sim_day_data)
            
                # frequency of 0/1 days
                ws0 = zero_day/day_num
                ws1 = full_day/day_num


                if len(single_day_dataset[idx]) == 0:
                    labels = np.array([])

                else:
                    to_pred_data = to_time_series_dataset(single_day_dataset[idx])
                    labels = self.clustering_model.predict(to_pred_data)

                # count the how many representative days and how many days in the representative days
                elements, count = np.unique(labels,return_counts=True)

                pred_result_dict = dict(zip(elements, count))
                count_dict = {}

                for j in range(self.num_clusters):
                    
                    if j in pred_result_dict.keys():
                        # if there are days in this simulation year belong to cluster i, count the frequency 
                        count_dict[j] = pred_result_dict[j]/day_num
                    
                    else:
                        # else, the frequency of this cluster is 0
                        count_dict[j] = 0

                # the first element in w is frequency of 0 cf days
                dispatch_frequency_dict[idx] = [ws0]

                for key, value in count_dict.items():
                    dispatch_frequency_dict[idx].append(value)

                # the last element in w is frequency of 1 cf days
                dispatch_frequency_dict[idx].append(ws1)
        
        # filter_opt = False then we do not filter 0/1 days
        else:
            for idx in sim_index:
                sim_year_data = scaled_dispatch_dict[idx]
                single_day_dataset[idx] = []
                # calculate number of days in a simulation
                day_num = int(len(sim_year_data)/self._time_length)
                
                for day in range(day_num):
                    sim_day_data = sim_year_data[day*self._time_length:(day+1)*self._time_length]
                    single_day_dataset[idx].append(sim_day_data)

                to_pred_data = to_time_series_dataset(single_day_dataset[idx])
                labels = self.clustering_model.predict(to_pred_data)

                elements, count = np.unique(labels,return_counts=True)
                pred_result_dict = dict(zip(elements, count))
                count_dict = {}
                
                for j in range(self.num_clusters):
                    
                    if j in pred_result_dict.keys():
                        count_dict[j] = pred_result_dict[j]/day_num
                    
                    else:
                        count_dict[j] = 0

                dispatch_frequency_dict[idx] = []

                for key, value in count_dict.items():
                    dispatch_frequency_dict[idx].append(value)

        return dispatch_frequency_dict


    def _transform_dict_to_array(self):

        '''
        transform the dictionary data to array that keras can train

        Arguments:
        
            None

        Returns:

            x: features (input)
            y: labels (dispatch frequency)
        '''

        index_list = list(self.simulation_data._dispatch_dict.keys())

        x = []
        y = []

        if self.model_type == 'frequency':
            y_dict = self._generate_label_data()

        if self.model_type == 'revenue':
            y_dict = self.simulation_data.read_rev_data(self.data_file)

        for idx in index_list:
            x.append(self.simulation_data._input_data_dict[idx])
            y.append(y_dict[idx])

        return np.array(x), np.array(y)


    def train_NN_frequency(self, NN_size):

        '''
        train the dispatch frequency NN surrogate model.
        print the R2 results of each cluster.

        Arguments:
            
            NN_size: list, the size of neural network. (input nodes, hidden layer 1 size, ..., output nodes )

        Return:

            model: the NN model
        '''
        # set the class property model_type
        self.model_type = 'frequency'

        # read and save the clustering model in self.clustering_model
        self._read_clustering_model(self.data_file)

        x, ws = self._transform_dict_to_array()

        # the first element of the NN_size dict is the input layer size, the last element is output layer size. 
        input_layer_size = NN_size[0]
        output_layer_size = NN_size[-1]

        # train test split
        x_train, x_test, ws_train, ws_test = train_test_split(x, ws, test_size=0.2, random_state=0)

        # scale the data both x and ws
        xm = np.mean(x_train,axis = 0)
        xstd = np.std(x_train,axis = 0)
        wsm = np.mean(ws_train,axis = 0)
        wsstd = np.std(ws_train,axis = 0)
        x_train_scaled = (x_train - xm) / xstd
        ws_train_scaled = (ws_train - wsm)/ wsstd

        # train a keras MLP (multi-layer perceptron) Regressor model
        model = keras.Sequential(name=self.model_type)
        model.add(layers.Input(input_layer_size))
        # excpt the first and last element in the list are the hidden layer size.
        for layer_size in NN_size[1:-1]:
            model.add(layers.Dense(layer_size, activation='sigmoid'))
        model.add(layers.Dense(output_layer_size))
        model.compile(optimizer=Adam(), loss='mse')
        history = model.fit(x=x_train_scaled, y=ws_train_scaled, verbose=0, epochs=500)

        print("Making NN Predictions...") 

        # normalize the data
        x_test_scaled = (x_test - xm) / xstd
        ws_test_scaled = (ws_test - wsm) / wsstd

        print("Evaluate on test data")
        evaluate_res = model.evaluate(x_test_scaled, ws_test_scaled)
        print(evaluate_res)
        predict_ws = np.array(model.predict(x_test_scaled))
        predict_ws_unscaled = predict_ws*wsstd + wsm

        if self.filter_opt == True:
            clusters = self.num_clusters + 2

        else:
            clusters = self.num_clusters

        R2 = []

        for rd in range(0,clusters):
            # compute R2 metric
            wspredict = predict_ws_unscaled.transpose()[rd]
            SS_tot = np.sum(np.square(ws_test.transpose()[rd] - wsm[rd]))
            SS_res = np.sum(np.square(ws_test.transpose()[rd] - wspredict))
            residual = 1 - SS_res/SS_tot
            R2.append(residual)

        print('The R2 of dispatch surrogate validation is', R2)

        xmin = list(np.min(x_train_scaled, axis=0))
        xmax = list(np.max(x_train_scaled, axis=0))

        data = {"xm_inputs":list(xm),"xstd_inputs":list(xstd),"xmin":xmin,"xmax":xmax,
            "ws_mean":list(wsm),"ws_std":list(wsstd)}

        self._model_params = data

        return model


    def train_NN_revenue(self, NN_size):

        '''
        train the revenue NN surrogate model.
        print the R2 results.

        Arguments:
            
            NN_size: list, the size of neural network. (input nodes, hidden layer 1 size, ..., output nodes)

        Return:

            model: the NN model
        '''

        self.model_type = 'revenue'
        x, y = self._transform_dict_to_array()

        # the first element of the NN_size dict is the input layer size, the last element is output layer size. 
        input_layer_size = NN_size[0]
        output_layer_size = NN_size[-1]

        # train test split
        x_train, x_test, y_train, y_test = train_test_split(x, y, test_size=0.2, random_state=42)

        # scale the data both x and ws
        xm = np.mean(x_train,axis = 0)
        xstd = np.std(x_train,axis = 0)
        ym = np.mean(y_train,axis = 0)
        ystd = np.std(y_train,axis = 0)
        x_train_scaled = (x_train - xm) / xstd
        y_train_scaled = (y_train - ym)/ ystd

        # train a keras MLP (multi-layer perceptron) Regressor model
        model = keras.Sequential(name=self.model_type)
        model.add(layers.Input(input_layer_size))
        for layer_size in NN_size[1:-1]:
            model.add(layers.Dense(layer_size, activation='sigmoid'))
        model.add(layers.Dense(output_layer_size))
        model.compile(optimizer=Adam(), loss='mse')
        history = model.fit(x=x_train_scaled, y=y_train_scaled, verbose=0, epochs=500)

        print("Making NN Predictions...") 

        # normalize the data
        x_test_scaled = (x_test - xm) / xstd
        y_test_scaled = (y_test - ym) / ystd

        print("Evaluate on test data")
        evaluate_res = model.evaluate(x_test_scaled, y_test_scaled)
        print(evaluate_res)
        predict_y = np.array(model.predict(x_test_scaled))
        predict_y_unscaled = predict_y*ystd + ym

        # calculate R2
        ypredict = predict_y_unscaled.transpose()
        SS_tot = np.sum(np.square(y_test.transpose() - ym))
        SS_res = np.sum(np.square(y_test.transpose() - ypredict))
        R2 = 1 - SS_res/SS_tot

        print('The R2 of revenue surrogate validation is ', R2)

        xmin = list(np.min(x_train_scaled,axis=0))
        xmax = list(np.max(x_train_scaled,axis=0))

        data = {"xm_inputs":list(xm),"xstd_inputs":list(xstd),"xmin":xmin,"xmax":xmax, "y_mean":ym,"y_std":ystd}

        self._model_params = data

        return model


    def save_model(self, model, NN_model_path = None, NN_param_path = None):

        '''
        Save the model to the path which can be specified by the user. 

        Arguments:

            model: trained model from self.train_NN()

            NN_model_fpath: the keras NN model path, if fpath == None, save to default path. 

            NN_param_path: the NN scaling parameter path, if fpath == None, save to default path. 

        Return:

            path_list: list of model and param path
        '''

        print('Saving model')

        # NN_model_path == none
        if NN_model_path == None:
            # save the NN model
            model_path = pathlib.Path(f'{self.simulation_data.case_type}_{self.model_type}_NN_model')
            folder_path = pathlib.Path(f'{self.simulation_data.case_type}_case_study')
            model_save_path = pathlib.Path.cwd().joinpath(folder_path,model_path)
            model.save(model_save_path)

        else: 
            model_save_path = str(pathlib.Path(NN_model_path).absolute())
            model.save(model_save_path)

        if NN_param_path == None:
            # save the sacling parameters to current path
            param_path = pathlib.Path(f'{self.simulation_data.case_type}_{self.model_type}NN_params.json')
            folder_path = pathlib.Path(f'{self.simulation_data.case_type}_case_study')
            param_save_path = pathlib.Path.cwd().joinpath(folder_path,param_path)

            with open(param_save_path, 'w') as f:
                json.dump(self._model_params, f)
        else:
            param_save_path = str(pathlib.Path(NN_param_path).absolute())
            with open(param_save_path, 'w') as f:
                json.dump(self._model_params, f)

        path_list = [model_save_path, param_save_path]
        
        return path_list 


    def plot_R2_results(self, NN_model_path, NN_param_path, fig_name = None):

        '''
        Visualize the R2 result

        Arguments: 

            NN_model_path: the path of saved NN model

            NN_param_path: the path of saved NN params

            fig_name: path of the figure folder, if None, save to default path.

        Returns:

            None
        '''
        # set the font for the plots
        font1 = {'family' : 'Times New Roman',
            'weight' : 'normal',
            'size'   : 18,
            }

        if self.model_type == 'frequency':
            
            x, ws = self._transform_dict_to_array()
            # use a different random_state from the training
            x_train, x_test, ws_train, ws_test = train_test_split(x, ws, test_size=0.2, random_state=0)

            # load the NN model from the given path, make the path an absoulte path
            model_save_path = str(pathlib.Path(NN_model_path).absolute())
            NN_model = keras.models.load_model(model_save_path)


            # load the NN parameters from the given path, make the path an absoulte path
            param_save_path = str(pathlib.Path(NN_param_path).absolute())
            with open(param_save_path) as f:
                NN_param = json.load(f)

            # scale data
            xm = NN_param['xm_inputs']
            xstd = NN_param['xstd_inputs']
            wsm = NN_param['ws_mean']
            wsstd = NN_param['ws_std']

            x_test_scaled = (x_test - xm)/xstd
            pred_ws = NN_model.predict(x_test_scaled)
            pred_ws_unscaled = pred_ws*wsstd + wsm

            if self.filter_opt == True:
                num_clusters = self.num_clusters + 2

            else:
                num_clusters = self.num_cluster

            # calculate the R2 for each representative day
            R2 = []

            for rd in range(num_clusters):
                # compute R2 metric
                wspredict = pred_ws_unscaled.transpose()[rd]
                SS_tot = np.sum(np.square(ws_test.transpose()[rd] - wsm[rd]))
                SS_res = np.sum(np.square(ws_test.transpose()[rd] - wspredict))
                residual = 1 - SS_res/SS_tot
                R2.append(residual)
            print(R2)
            # plot the figure
            for i in range(num_clusters):
                fig, axs = plt.subplots()
                fig.text(0.0, 0.5, 'Predicted dispatch frequency', va='center', rotation='vertical',font = font1)
                fig.text(0.4, 0.05, 'True dispatch frequency', va='center', rotation='horizontal',font = font1)
                fig.set_size_inches(10,10)

                wst = ws_test.transpose()[i]
                wsp = pred_ws_unscaled.transpose()[i]

                axs.scatter(wst*366,wsp*366,color = "green",alpha = 0.5)
                # plot by day instead of frequency
                axs.plot([min(wst)*366,max(wst)*366],[min(wst)*366,max(wst)*366],color = "black")
                # axs.set_xlim(-5,370)
                # axs.set_ylim(-5,370)
                axs.set_title(f'cluster_{i}',font = font1)
                axs.annotate("$R^2 = {}$".format(round(R2[i],3)),(min(wst)*366,0.75*max(wst)*366),font = font1)


                plt.xticks(fontsize=15)
                plt.yticks(fontsize=15)
                plt.tick_params(direction="in",top=True, right=True)

                if fig_name == None:
                    folder_path = f'{self.case_type}_case_study/R2_figures'
                    if not os.path.isdir(folder_path):
                        os.mkdir(folder_path)
                    default_path = str(pathlib.Path.cwd().joinpath(folder_path, f'{self.simulation_data.case_type}_dispatch_cluster{i}.png'))
                    plt.savefig(default_path, dpi =300)
                else:
                    folder_path = pathlib.Path(fig_name).absolute()
                    fig_name = pathlib.Path(f'{self.simulation_data.case_type}_dispatch_cluster{i}.png')
                    fpath = folder_path/fig_name
                    plt.savefig(fpath, dpi =300)


        if self.model_type == 'revenue':

            x, y = self._transform_dict_to_array()
            # use a different random_state from the training
            x_train, x_test, y_train, y_test = train_test_split(x, y, test_size=0.2, random_state=0)

            # load the NN model
            model_save_path = str(pathlib.Path(NN_model_path).absolute())
            NN_model = keras.models.load_model(model_save_path)

            # load the NN parameters from the given path, make the path an absoulte path
            param_save_path = str(pathlib.Path(NN_param_path).absolute())
            with open( param_save_path) as f:
                NN_param = json.load(f)

            # scale data
            xm = NN_param['xm_inputs']
            xstd = NN_param['xstd_inputs']
            ym = NN_param['y_mean']
            ystd = NN_param['y_std']

            x_test_scaled = (x_test - xm)/xstd
            pred_y = NN_model.predict(x_test_scaled)
            pred_y_unscaled = pred_y*ystd + ym

            # compute R2
            ypredict = pred_y_unscaled.transpose()
            SS_tot = np.sum(np.square(y_test.transpose() - ym))
            SS_res = np.sum(np.square(y_test.transpose() - ypredict))
            R2 = 1 - SS_res/SS_tot
            print(R2)

            # plot results.
            fig, axs = plt.subplots()
            fig.text(0.0, 0.5, 'Predicted revenue/$', va='center', rotation='vertical',font = font1)
            fig.text(0.4, 0.05, 'True revenue/$', va='center', rotation='horizontal',font = font1)
            fig.set_size_inches(10,10)

            yt = y_test.transpose()
            yp = pred_y_unscaled.transpose()

            axs.scatter(yt,yp,color = "green",alpha = 0.5)
            axs.plot([min(yt),max(yt)],[min(yt),max(yt)],color = "black")
            axs.set_title(f'Revenue',font = font1)
            axs.annotate("$R^2 = {}$".format(round(R2,3)),(min(yt),0.75*max(yt)),font = font1)    

            plt.xticks(fontsize=15)
            plt.yticks(fontsize=15)
            plt.tick_params(direction="in",top=True, right=True)

            if fig_name == None:
                folder_path = f'{self.case_type}_case_study/R2_figures'
                if not os.path.isdir(folder_path):
                    os.mkdir(folder_path)
                default_path = str(pathlib.Path.cwd().joinpath(folder_path, f'{self.simulation_data.case_type}_revenue.png'))
                plt.savefig(default_path, dpi =300)
            
            else:
                fpath = str(pathlib.Path.cwd().joinpath(f'{self.simulation_data.case_type}','R2_figures',f'{fig_name}'))
                folder_path = pathlib.Path(fig_name).absolute()
                fig_name = pathlib.Path(f'{self.simulation_data.case_type}_revenue.png')
                fpath = folder_path/fig_name
                plt.savefig(fpath, dpi =300)
=======
#################################################################################
# DISPATCHES was produced under the DOE Design Integration and Synthesis
# Platform to Advance Tightly Coupled Hybrid Energy Systems program (DISPATCHES),
# and is copyright (c) 2022 by the software owners: The Regents of the University
# of California, through Lawrence Berkeley National Laboratory, National
# Technology & Engineering Solutions of Sandia, LLC, Alliance for Sustainable
# Energy, LLC, Battelle Energy Alliance, LLC, University of Notre Dame du Lac, et
# al. All rights reserved.
#
# Please see the files COPYRIGHT.md and LICENSE.md for full copyright and license
# information, respectively. Both files are also available online at the URL:
# "https://github.com/gmlc-dispatches/dispatches".
#
#################################################################################

import json
import os
import pathlib

import matplotlib.pyplot as plt
import numpy as np
from tslearn.clustering import TimeSeriesKMeans
from tslearn.utils import to_time_series_dataset
from sklearn.model_selection import train_test_split
import tensorflow as tf
from tensorflow import keras
from tensorflow.keras import layers
from tensorflow.keras.optimizers import Adam
from dispatches.workflow.train_market_surrogates.dynamic.Simulation_Data import SimulationData


class TrainNNSurrogates:
    
    '''
    Train neural network surrogates for the dispatch frequency/ revenue
    '''
    
    def __init__(self, simulation_data, data_file, filter_opt = True):

        '''
        Initialization for the class

        Arguments:

            simulation data: object, composition from ReadData class

            data_file: path of the data file. If the model_type = frequency, the data_file should be the clustering_model_path, 
            if the model_type = revenue, the data_file should be the revenue.csv

            filter_opt: bool, if we are going to filter out 0/1 capacity days

        Return

            None
        '''

        self.simulation_data = simulation_data
        self.data_file = data_file
        self.filter_opt = filter_opt
        # set a class property which is the time length of a day.
        self._time_length = 24


    @property
    def simulation_data(self):

        '''
        Porperty getter of simulation_data
        
        Arguments:

            None

        Returns:

            simulation_data
        '''
        
        return self._simulation_data


    @simulation_data.setter
    def simulation_data(self, value):

        '''
        Porperty setter of simulation_data
        
        Arguments:

            value: object, composition from ReadData class

        Returns:

            None
        '''
        
        if not isinstance(value, SimulationData):
            raise TypeError(
                f"The simulation_data must be created from SimulationData."
            )
        self._simulation_data = value


    @property
    def data_file(self):

        '''
        Porperty getter of data_file

        Arguments:

            None

        Returns:

            data_file
        '''
        
        return self._data_file


    @data_file.setter
    def data_file(self, value):

        '''
        Porperty setter of data_file
        
        Arguments:

            value: str, path of the clustering model

        Returns:

            None
        '''
        
        if not (isinstance(value, str) or isinstance(value, pathlib.WindowsPath) or isinstance(value, pathlib.PosixPath)):
            raise TypeError(
                f"The data_file must be str or object, but {type(value)} is given."
            )
        self._data_file = value


    @property
    def filter_opt(self):

        '''
        Property getter of filter_opt

        Arguments:
        
            None

        Return:
        
            bool: if want filter 0/1 days in clustering
        '''

        return self._filter_opt


    @filter_opt.setter
    def filter_opt(self, value):

        '''
        Property setter of filter_opt

        Arguments:
        
            value: bool.
        
        Returns:
        
            None
        '''

        if not isinstance(value, bool):
            raise TypeError(
                f"Filter_opt must be bool, but {type(value)} is given"
            )

        self._filter_opt = value



    def _read_clustering_model(self, clustering_model_path):

        '''
        Read the time series clustering model from the given path

        Arguments:

            clustering_model_path: path of clustering model

        Returns:

            Clustering model
        '''

        clustering_model = TimeSeriesKMeans.from_json(clustering_model_path)

        # read the number of clusters from the clustering model
        self.num_clusters = clustering_model.n_clusters
        self.clustering_model = clustering_model

        return clustering_model


    def _generate_label_data(self):

        '''
        Calculate the labels for NN training. 

        Arguments:

            None

        Return:

            dispatch_frequency_dict: {run_index: [dispatch frequency]}

        '''
        # scale the dispatch data
        scaled_dispatch_dict = self.simulation_data._scale_data()
        sim_index = list(scaled_dispatch_dict.keys())
        single_day_dataset = {}
        dispatch_frequency_dict = {}
        
        # filter out 0/1 days in each simulaion data
        if self.filter_opt == True:          
            for idx in sim_index:
                sim_year_data = scaled_dispatch_dict[idx]
                single_day_dataset[idx] = []
                # calculate number of days in a simulation
                day_num = int(len(sim_year_data)/self._time_length)
                zero_day = 0
                full_day = 0
                
                for day in range(day_num):
                    # slice the annual data into days
                    sim_day_data = sim_year_data[day*self._time_length:(day+1)*self._time_length]
                    
                    if sum(sim_day_data) == 0:
                        zero_day += 1
                    
                    elif sum(sim_day_data) == 24:
                        full_day += 1
                   
                    else:
                        single_day_dataset[idx].append(sim_day_data)
            
                # frequency of 0/1 days
                ws0 = zero_day/day_num
                ws1 = full_day/day_num


                if len(single_day_dataset[idx]) == 0:
                    labels = np.array([])

                else:
                    to_pred_data = to_time_series_dataset(single_day_dataset[idx])
                    labels = self.clustering_model.predict(to_pred_data)

                # count the how many representative days and how many days in the representative days
                elements, count = np.unique(labels,return_counts=True)

                pred_result_dict = dict(zip(elements, count))
                count_dict = {}

                for j in range(self.num_clusters):
                    
                    if j in pred_result_dict.keys():
                        # if there are days in this simulation year belong to cluster i, count the frequency 
                        count_dict[j] = pred_result_dict[j]/day_num
                    
                    else:
                        # else, the frequency of this cluster is 0
                        count_dict[j] = 0

                # the first element in w is frequency of 0 cf days
                dispatch_frequency_dict[idx] = [ws0]

                for key, value in count_dict.items():
                    dispatch_frequency_dict[idx].append(value)

                # the last element in w is frequency of 1 cf days
                dispatch_frequency_dict[idx].append(ws1)
        
        # filter_opt = False then we do not filter 0/1 days
        else:
            for idx in sim_index:
                sim_year_data = scaled_dispatch_dict[idx]
                single_day_dataset[idx] = []
                # calculate number of days in a simulation
                day_num = int(len(sim_year_data)/self._time_length)
                
                for day in range(day_num):
                    sim_day_data = sim_year_data[day*self._time_length:(day+1)*self._time_length]
                    single_day_dataset[idx].append(sim_day_data)

                to_pred_data = to_time_series_dataset(single_day_dataset[idx])
                labels = self.clustering_model.predict(to_pred_data)

                elements, count = np.unique(labels,return_counts=True)
                pred_result_dict = dict(zip(elements, count))
                count_dict = {}
                
                for j in range(self.num_clusters):
                    
                    if j in pred_result_dict.keys():
                        count_dict[j] = pred_result_dict[j]/day_num
                    
                    else:
                        count_dict[j] = 0

                dispatch_frequency_dict[idx] = []

                for key, value in count_dict.items():
                    dispatch_frequency_dict[idx].append(value)

        return dispatch_frequency_dict


    def _transform_dict_to_array(self):

        '''
        transform the dictionary data to array that keras can train

        Arguments:
        
            None

        Returns:

            x: features (input)
            y: labels (dispatch frequency)
        '''

        index_list = list(self.simulation_data._dispatch_dict.keys())

        x = []
        y = []

        if self.model_type == 'frequency':
            y_dict = self._generate_label_data()

        if self.model_type == 'revenue':
            y_dict = self.simulation_data.read_rev_data(self.data_file)

        for idx in index_list:
            x.append(self.simulation_data._input_data_dict[idx])
            y.append(y_dict[idx])

        return np.array(x), np.array(y)


    def train_NN_frequency(self, NN_size):

        '''
        train the dispatch frequency NN surrogate model.
        print the R2 results of each cluster.

        Arguments:
            
            NN_size: list, the size of neural network. (input nodes, hidden layer 1 size, ..., output nodes )

        Return:

            model: the NN model
        '''
        # set the class property model_type
        self.model_type = 'frequency'

        # read and save the clustering model in self.clustering_model
        self._read_clustering_model(self.data_file)

        x, ws = self._transform_dict_to_array()

        # the first element of the NN_size dict is the input layer size, the last element is output layer size. 
        input_layer_size = NN_size[0]
        output_layer_size = NN_size[-1]

        # train test split
        x_train, x_test, ws_train, ws_test = train_test_split(x, ws, test_size=0.2, random_state=0)

        # scale the data both x and ws
        xm = np.mean(x_train,axis = 0)
        xstd = np.std(x_train,axis = 0)
        wsm = np.mean(ws_train,axis = 0)
        wsstd = np.std(ws_train,axis = 0)
        x_train_scaled = (x_train - xm) / xstd
        ws_train_scaled = (ws_train - wsm)/ wsstd

        # train a keras MLP (multi-layer perceptron) Regressor model
        model = keras.Sequential(name=self.model_type)
        model.add(layers.Input(input_layer_size))
        # excpt the first and last element in the list are the hidden layer size.
        for layer_size in NN_size[1:-1]:
            model.add(layers.Dense(layer_size, activation='sigmoid'))
        model.add(layers.Dense(output_layer_size))
        model.compile(optimizer=Adam(), loss='mse')
        history = model.fit(x=x_train_scaled, y=ws_train_scaled, verbose=0, epochs=500)

        print("Making NN Predictions...") 

        # normalize the data
        x_test_scaled = (x_test - xm) / xstd
        ws_test_scaled = (ws_test - wsm) / wsstd

        print("Evaluate on test data")
        evaluate_res = model.evaluate(x_test_scaled, ws_test_scaled)
        print(evaluate_res)
        predict_ws = np.array(model.predict(x_test_scaled))
        predict_ws_unscaled = predict_ws*wsstd + wsm

        if self.filter_opt == True:
            clusters = self.num_clusters + 2

        else:
            clusters = self.num_clusters

        R2 = []

        for rd in range(0,clusters):
            # compute R2 metric
            wspredict = predict_ws_unscaled.transpose()[rd]
            SS_tot = np.sum(np.square(ws_test.transpose()[rd] - wsm[rd]))
            SS_res = np.sum(np.square(ws_test.transpose()[rd] - wspredict))
            residual = 1 - SS_res/SS_tot
            R2.append(residual)

        print('The R2 of dispatch surrogate validation is', R2)

        xmin = list(np.min(x_train_scaled, axis=0))
        xmax = list(np.max(x_train_scaled, axis=0))

        data = {"xm_inputs":list(xm),"xstd_inputs":list(xstd),"xmin":xmin,"xmax":xmax,
            "ws_mean":list(wsm),"ws_std":list(wsstd)}

        self._model_params = data

        return model


    def train_NN_revenue(self, NN_size):

        '''
        train the revenue NN surrogate model.
        print the R2 results.

        Arguments:
            
            NN_size: list, the size of neural network. (input nodes, hidden layer 1 size, ..., output nodes)

        Return:

            model: the NN model
        '''

        self.model_type = 'revenue'
        x, y = self._transform_dict_to_array()

        # the first element of the NN_size dict is the input layer size, the last element is output layer size. 
        input_layer_size = NN_size[0]
        output_layer_size = NN_size[-1]

        # train test split
        x_train, x_test, y_train, y_test = train_test_split(x, y, test_size=0.2, random_state=42)

        # scale the data both x and ws
        xm = np.mean(x_train,axis = 0)
        xstd = np.std(x_train,axis = 0)
        ym = np.mean(y_train,axis = 0)
        ystd = np.std(y_train,axis = 0)
        x_train_scaled = (x_train - xm) / xstd
        y_train_scaled = (y_train - ym)/ ystd

        # train a keras MLP (multi-layer perceptron) Regressor model
        model = keras.Sequential(name=self.model_type)
        model.add(layers.Input(input_layer_size))
        for layer_size in NN_size[1:-1]:
            model.add(layers.Dense(layer_size, activation='sigmoid'))
        model.add(layers.Dense(output_layer_size))
        model.compile(optimizer=Adam(), loss='mse')
        history = model.fit(x=x_train_scaled, y=y_train_scaled, verbose=0, epochs=500)

        print("Making NN Predictions...") 

        # normalize the data
        x_test_scaled = (x_test - xm) / xstd
        y_test_scaled = (y_test - ym) / ystd

        print("Evaluate on test data")
        evaluate_res = model.evaluate(x_test_scaled, y_test_scaled)
        print(evaluate_res)
        predict_y = np.array(model.predict(x_test_scaled))
        predict_y_unscaled = predict_y*ystd + ym

        # calculate R2
        ypredict = predict_y_unscaled.transpose()
        SS_tot = np.sum(np.square(y_test.transpose() - ym))
        SS_res = np.sum(np.square(y_test.transpose() - ypredict))
        R2 = 1 - SS_res/SS_tot

        print('The R2 of revenue surrogate validation is ', R2)

        xmin = list(np.min(x_train_scaled,axis=0))
        xmax = list(np.max(x_train_scaled,axis=0))

        data = {"xm_inputs":list(xm),"xstd_inputs":list(xstd),"xmin":xmin,"xmax":xmax, "y_mean":ym,"y_std":ystd}

        self._model_params = data

        return model


    def save_model(self, model, NN_model_path = None, NN_param_path = None):

        '''
        Save the model to the path which can be specified by the user. 

        Arguments:

            model: trained model from self.train_NN()

            NN_model_fpath: the keras NN model path, if fpath == None, save to default path. 

            NN_param_path: the NN scaling parameter path, if fpath == None, save to default path. 

        Return:

            path_list: list of model and param path
        '''

        print('Saving model')

        # NN_model_path == none
        if NN_model_path == None:
            # save the NN model
            model_path = pathlib.Path(f'{self.simulation_data.case_type}_{self.model_type}_NN_model')
            folder_path = pathlib.Path(f'{self.simulation_data.case_type}_case_study')
            model_save_path = pathlib.Path.cwd().joinpath(folder_path,model_path)
            model.save(model_save_path)

        else: 
            model_save_path = str(pathlib.Path(NN_model_path).absolute())
            model.save(model_save_path)

        if NN_param_path == None:
            # save the sacling parameters to current path
            param_path = pathlib.Path(f'{self.simulation_data.case_type}_{self.model_type}NN_params.json')
            folder_path = pathlib.Path(f'{self.simulation_data.case_type}_case_study')
            param_save_path = pathlib.Path.cwd().joinpath(folder_path,param_path)

            with open(param_save_path, 'w') as f:
                json.dump(self._model_params, f)
        else:
            param_save_path = str(pathlib.Path(NN_param_path).absolute())
            with open(param_save_path, 'w') as f:
                json.dump(self._model_params, f)

        path_list = [model_save_path, param_save_path]
        
        return path_list 


    def plot_R2_results(self, NN_model_path, NN_param_path, fig_name = None):

        '''
        Visualize the R2 result

        Arguments: 

            NN_model_path: the path of saved NN model

            NN_param_path: the path of saved NN params

            fig_name: path of the figure folder, if None, save to default path.

        Returns:

            None
        '''
        # set the font for the plots
        font1 = {'family' : 'Times New Roman',
            'weight' : 'normal',
            'size'   : 18,
            }

        if self.model_type == 'frequency':
            
            x, ws = self._transform_dict_to_array()
            # use a different random_state from the training
            x_train, x_test, ws_train, ws_test = train_test_split(x, ws, test_size=0.2, random_state=0)

            # load the NN model from the given path, make the path an absoulte path
            model_save_path = str(pathlib.Path(NN_model_path).absolute())
            NN_model = keras.models.load_model(model_save_path)


            # load the NN parameters from the given path, make the path an absoulte path
            param_save_path = str(pathlib.Path(NN_param_path).absolute())
            with open(param_save_path) as f:
                NN_param = json.load(f)

            # scale data
            xm = NN_param['xm_inputs']
            xstd = NN_param['xstd_inputs']
            wsm = NN_param['ws_mean']
            wsstd = NN_param['ws_std']

            x_test_scaled = (x_test - xm)/xstd
            pred_ws = NN_model.predict(x_test_scaled)
            pred_ws_unscaled = pred_ws*wsstd + wsm

            if self.filter_opt == True:
                num_clusters = self.num_clusters + 2

            else:
                num_clusters = self.num_cluster

            # calculate the R2 for each representative day
            R2 = []

            for rd in range(num_clusters):
                # compute R2 metric
                wspredict = pred_ws_unscaled.transpose()[rd]
                SS_tot = np.sum(np.square(ws_test.transpose()[rd] - wsm[rd]))
                SS_res = np.sum(np.square(ws_test.transpose()[rd] - wspredict))
                residual = 1 - SS_res/SS_tot
                R2.append(residual)
            print(R2)
            # plot the figure
            for i in range(num_clusters):
                fig, axs = plt.subplots()
                fig.text(0.0, 0.5, 'Predicted dispatch frequency', va='center', rotation='vertical',font = font1)
                fig.text(0.4, 0.05, 'True dispatch frequency', va='center', rotation='horizontal',font = font1)
                fig.set_size_inches(10,10)

                wst = ws_test.transpose()[i]
                wsp = pred_ws_unscaled.transpose()[i]

                axs.scatter(wst*366,wsp*366,color = "green",alpha = 0.5)
                # plot by day instead of frequency
                axs.plot([min(wst)*366,max(wst)*366],[min(wst)*366,max(wst)*366],color = "black")
                # axs.set_xlim(-5,370)
                # axs.set_ylim(-5,370)
                axs.set_title(f'cluster_{i}',font = font1)
                axs.annotate("$R^2 = {}$".format(round(R2[i],3)),(min(wst)*366,0.75*max(wst)*366),font = font1)


                plt.xticks(fontsize=15)
                plt.yticks(fontsize=15)
                plt.tick_params(direction="in",top=True, right=True)

                if fig_name == None:
                    folder_path = f'{self.case_type}_case_study/R2_figures'
                    if not os.path.isdir(folder_path):
                        os.mkdir(folder_path)
                    default_path = str(pathlib.Path.cwd().joinpath(folder_path, f'{self.simulation_data.case_type}_dispatch_cluster{i}.png'))
                    plt.savefig(default_path, dpi =300)
                else:
                    folder_path = pathlib.Path(fig_name).absolute()
                    fig_name = pathlib.Path(f'{self.simulation_data.case_type}_dispatch_cluster{i}.png')
                    fpath = folder_path/fig_name
                    plt.savefig(fpath, dpi =300)


        if self.model_type == 'revenue':

            x, y = self._transform_dict_to_array()
            # use a different random_state from the training
            x_train, x_test, y_train, y_test = train_test_split(x, y, test_size=0.2, random_state=0)

            # load the NN model
            model_save_path = str(pathlib.Path(NN_model_path).absolute())
            NN_model = keras.models.load_model(model_save_path)

            # load the NN parameters from the given path, make the path an absoulte path
            param_save_path = str(pathlib.Path(NN_param_path).absolute())
            with open( param_save_path) as f:
                NN_param = json.load(f)

            # scale data
            xm = NN_param['xm_inputs']
            xstd = NN_param['xstd_inputs']
            ym = NN_param['y_mean']
            ystd = NN_param['y_std']

            x_test_scaled = (x_test - xm)/xstd
            pred_y = NN_model.predict(x_test_scaled)
            pred_y_unscaled = pred_y*ystd + ym

            # compute R2
            ypredict = pred_y_unscaled.transpose()
            SS_tot = np.sum(np.square(y_test.transpose() - ym))
            SS_res = np.sum(np.square(y_test.transpose() - ypredict))
            R2 = 1 - SS_res/SS_tot
            print(R2)

            # plot results.
            fig, axs = plt.subplots()
            fig.text(0.0, 0.5, 'Predicted revenue/$', va='center', rotation='vertical',font = font1)
            fig.text(0.4, 0.05, 'True revenue/$', va='center', rotation='horizontal',font = font1)
            fig.set_size_inches(10,10)

            yt = y_test.transpose()
            yp = pred_y_unscaled.transpose()

            axs.scatter(yt,yp,color = "green",alpha = 0.5)
            axs.plot([min(yt),max(yt)],[min(yt),max(yt)],color = "black")
            axs.set_title(f'Revenue',font = font1)
            axs.annotate("$R^2 = {}$".format(round(R2,3)),(min(yt),0.75*max(yt)),font = font1)    

            plt.xticks(fontsize=15)
            plt.yticks(fontsize=15)
            plt.tick_params(direction="in",top=True, right=True)

            if fig_name == None:
                folder_path = f'{self.case_type}_case_study/R2_figures'
                if not os.path.isdir(folder_path):
                    os.mkdir(folder_path)
                default_path = str(pathlib.Path.cwd().joinpath(folder_path, f'{self.simulation_data.case_type}_revenue.png'))
                plt.savefig(default_path, dpi =300)
            
            else:
                fpath = str(pathlib.Path.cwd().joinpath(f'{self.simulation_data.case_type}','R2_figures',f'{fig_name}'))
                folder_path = pathlib.Path(fig_name).absolute()
                fig_name = pathlib.Path(f'{self.simulation_data.case_type}_revenue.png')
                fpath = folder_path/fig_name
                plt.savefig(fpath, dpi =300)
>>>>>>> a2a7bb9d
<|MERGE_RESOLUTION|>--- conflicted
+++ resolved
@@ -1,4 +1,3 @@
-<<<<<<< HEAD
 #################################################################################
 # DISPATCHES was produced under the DOE Design Integration and Synthesis Platform
 # to Advance Tightly Coupled Hybrid Energy Systems program (DISPATCHES), and is
@@ -26,6 +25,7 @@
 from tensorflow import keras
 from tensorflow.keras import layers
 from tensorflow.keras.optimizers import Adam
+from dispatches.workflow.train_market_surrogates.dynamic.Simulation_Data import SimulationData
 
 
 class TrainNNSurrogates:
@@ -93,9 +93,9 @@
             None
         '''
         
-        if not isinstance(value, object):
+        if not isinstance(value, SimulationData):
             raise TypeError(
-                f"The simulation_data must be an object, but {type(value)} is given."
+                f"The simulation_data must be created from SimulationData."
             )
         self._simulation_data = value
 
@@ -133,7 +133,7 @@
             None
         '''
         
-        if not isinstance(value, str):
+        if not (isinstance(value, str) or isinstance(value, pathlib.WindowsPath) or isinstance(value, pathlib.PosixPath)):
             raise TypeError(
                 f"The data_file must be str or object, but {type(value)} is given."
             )
@@ -175,7 +175,7 @@
 
         if not isinstance(value, bool):
             raise TypeError(
-                f"filter_opt must be bool, but {type(value)} is given"
+                f"Filter_opt must be bool, but {type(value)} is given"
             )
 
         self._filter_opt = value
@@ -727,737 +727,4 @@
                 folder_path = pathlib.Path(fig_name).absolute()
                 fig_name = pathlib.Path(f'{self.simulation_data.case_type}_revenue.png')
                 fpath = folder_path/fig_name
-                plt.savefig(fpath, dpi =300)
-=======
-#################################################################################
-# DISPATCHES was produced under the DOE Design Integration and Synthesis
-# Platform to Advance Tightly Coupled Hybrid Energy Systems program (DISPATCHES),
-# and is copyright (c) 2022 by the software owners: The Regents of the University
-# of California, through Lawrence Berkeley National Laboratory, National
-# Technology & Engineering Solutions of Sandia, LLC, Alliance for Sustainable
-# Energy, LLC, Battelle Energy Alliance, LLC, University of Notre Dame du Lac, et
-# al. All rights reserved.
-#
-# Please see the files COPYRIGHT.md and LICENSE.md for full copyright and license
-# information, respectively. Both files are also available online at the URL:
-# "https://github.com/gmlc-dispatches/dispatches".
-#
-#################################################################################
-
-import json
-import os
-import pathlib
-
-import matplotlib.pyplot as plt
-import numpy as np
-from tslearn.clustering import TimeSeriesKMeans
-from tslearn.utils import to_time_series_dataset
-from sklearn.model_selection import train_test_split
-import tensorflow as tf
-from tensorflow import keras
-from tensorflow.keras import layers
-from tensorflow.keras.optimizers import Adam
-from dispatches.workflow.train_market_surrogates.dynamic.Simulation_Data import SimulationData
-
-
-class TrainNNSurrogates:
-    
-    '''
-    Train neural network surrogates for the dispatch frequency/ revenue
-    '''
-    
-    def __init__(self, simulation_data, data_file, filter_opt = True):
-
-        '''
-        Initialization for the class
-
-        Arguments:
-
-            simulation data: object, composition from ReadData class
-
-            data_file: path of the data file. If the model_type = frequency, the data_file should be the clustering_model_path, 
-            if the model_type = revenue, the data_file should be the revenue.csv
-
-            filter_opt: bool, if we are going to filter out 0/1 capacity days
-
-        Return
-
-            None
-        '''
-
-        self.simulation_data = simulation_data
-        self.data_file = data_file
-        self.filter_opt = filter_opt
-        # set a class property which is the time length of a day.
-        self._time_length = 24
-
-
-    @property
-    def simulation_data(self):
-
-        '''
-        Porperty getter of simulation_data
-        
-        Arguments:
-
-            None
-
-        Returns:
-
-            simulation_data
-        '''
-        
-        return self._simulation_data
-
-
-    @simulation_data.setter
-    def simulation_data(self, value):
-
-        '''
-        Porperty setter of simulation_data
-        
-        Arguments:
-
-            value: object, composition from ReadData class
-
-        Returns:
-
-            None
-        '''
-        
-        if not isinstance(value, SimulationData):
-            raise TypeError(
-                f"The simulation_data must be created from SimulationData."
-            )
-        self._simulation_data = value
-
-
-    @property
-    def data_file(self):
-
-        '''
-        Porperty getter of data_file
-
-        Arguments:
-
-            None
-
-        Returns:
-
-            data_file
-        '''
-        
-        return self._data_file
-
-
-    @data_file.setter
-    def data_file(self, value):
-
-        '''
-        Porperty setter of data_file
-        
-        Arguments:
-
-            value: str, path of the clustering model
-
-        Returns:
-
-            None
-        '''
-        
-        if not (isinstance(value, str) or isinstance(value, pathlib.WindowsPath) or isinstance(value, pathlib.PosixPath)):
-            raise TypeError(
-                f"The data_file must be str or object, but {type(value)} is given."
-            )
-        self._data_file = value
-
-
-    @property
-    def filter_opt(self):
-
-        '''
-        Property getter of filter_opt
-
-        Arguments:
-        
-            None
-
-        Return:
-        
-            bool: if want filter 0/1 days in clustering
-        '''
-
-        return self._filter_opt
-
-
-    @filter_opt.setter
-    def filter_opt(self, value):
-
-        '''
-        Property setter of filter_opt
-
-        Arguments:
-        
-            value: bool.
-        
-        Returns:
-        
-            None
-        '''
-
-        if not isinstance(value, bool):
-            raise TypeError(
-                f"Filter_opt must be bool, but {type(value)} is given"
-            )
-
-        self._filter_opt = value
-
-
-
-    def _read_clustering_model(self, clustering_model_path):
-
-        '''
-        Read the time series clustering model from the given path
-
-        Arguments:
-
-            clustering_model_path: path of clustering model
-
-        Returns:
-
-            Clustering model
-        '''
-
-        clustering_model = TimeSeriesKMeans.from_json(clustering_model_path)
-
-        # read the number of clusters from the clustering model
-        self.num_clusters = clustering_model.n_clusters
-        self.clustering_model = clustering_model
-
-        return clustering_model
-
-
-    def _generate_label_data(self):
-
-        '''
-        Calculate the labels for NN training. 
-
-        Arguments:
-
-            None
-
-        Return:
-
-            dispatch_frequency_dict: {run_index: [dispatch frequency]}
-
-        '''
-        # scale the dispatch data
-        scaled_dispatch_dict = self.simulation_data._scale_data()
-        sim_index = list(scaled_dispatch_dict.keys())
-        single_day_dataset = {}
-        dispatch_frequency_dict = {}
-        
-        # filter out 0/1 days in each simulaion data
-        if self.filter_opt == True:          
-            for idx in sim_index:
-                sim_year_data = scaled_dispatch_dict[idx]
-                single_day_dataset[idx] = []
-                # calculate number of days in a simulation
-                day_num = int(len(sim_year_data)/self._time_length)
-                zero_day = 0
-                full_day = 0
-                
-                for day in range(day_num):
-                    # slice the annual data into days
-                    sim_day_data = sim_year_data[day*self._time_length:(day+1)*self._time_length]
-                    
-                    if sum(sim_day_data) == 0:
-                        zero_day += 1
-                    
-                    elif sum(sim_day_data) == 24:
-                        full_day += 1
-                   
-                    else:
-                        single_day_dataset[idx].append(sim_day_data)
-            
-                # frequency of 0/1 days
-                ws0 = zero_day/day_num
-                ws1 = full_day/day_num
-
-
-                if len(single_day_dataset[idx]) == 0:
-                    labels = np.array([])
-
-                else:
-                    to_pred_data = to_time_series_dataset(single_day_dataset[idx])
-                    labels = self.clustering_model.predict(to_pred_data)
-
-                # count the how many representative days and how many days in the representative days
-                elements, count = np.unique(labels,return_counts=True)
-
-                pred_result_dict = dict(zip(elements, count))
-                count_dict = {}
-
-                for j in range(self.num_clusters):
-                    
-                    if j in pred_result_dict.keys():
-                        # if there are days in this simulation year belong to cluster i, count the frequency 
-                        count_dict[j] = pred_result_dict[j]/day_num
-                    
-                    else:
-                        # else, the frequency of this cluster is 0
-                        count_dict[j] = 0
-
-                # the first element in w is frequency of 0 cf days
-                dispatch_frequency_dict[idx] = [ws0]
-
-                for key, value in count_dict.items():
-                    dispatch_frequency_dict[idx].append(value)
-
-                # the last element in w is frequency of 1 cf days
-                dispatch_frequency_dict[idx].append(ws1)
-        
-        # filter_opt = False then we do not filter 0/1 days
-        else:
-            for idx in sim_index:
-                sim_year_data = scaled_dispatch_dict[idx]
-                single_day_dataset[idx] = []
-                # calculate number of days in a simulation
-                day_num = int(len(sim_year_data)/self._time_length)
-                
-                for day in range(day_num):
-                    sim_day_data = sim_year_data[day*self._time_length:(day+1)*self._time_length]
-                    single_day_dataset[idx].append(sim_day_data)
-
-                to_pred_data = to_time_series_dataset(single_day_dataset[idx])
-                labels = self.clustering_model.predict(to_pred_data)
-
-                elements, count = np.unique(labels,return_counts=True)
-                pred_result_dict = dict(zip(elements, count))
-                count_dict = {}
-                
-                for j in range(self.num_clusters):
-                    
-                    if j in pred_result_dict.keys():
-                        count_dict[j] = pred_result_dict[j]/day_num
-                    
-                    else:
-                        count_dict[j] = 0
-
-                dispatch_frequency_dict[idx] = []
-
-                for key, value in count_dict.items():
-                    dispatch_frequency_dict[idx].append(value)
-
-        return dispatch_frequency_dict
-
-
-    def _transform_dict_to_array(self):
-
-        '''
-        transform the dictionary data to array that keras can train
-
-        Arguments:
-        
-            None
-
-        Returns:
-
-            x: features (input)
-            y: labels (dispatch frequency)
-        '''
-
-        index_list = list(self.simulation_data._dispatch_dict.keys())
-
-        x = []
-        y = []
-
-        if self.model_type == 'frequency':
-            y_dict = self._generate_label_data()
-
-        if self.model_type == 'revenue':
-            y_dict = self.simulation_data.read_rev_data(self.data_file)
-
-        for idx in index_list:
-            x.append(self.simulation_data._input_data_dict[idx])
-            y.append(y_dict[idx])
-
-        return np.array(x), np.array(y)
-
-
-    def train_NN_frequency(self, NN_size):
-
-        '''
-        train the dispatch frequency NN surrogate model.
-        print the R2 results of each cluster.
-
-        Arguments:
-            
-            NN_size: list, the size of neural network. (input nodes, hidden layer 1 size, ..., output nodes )
-
-        Return:
-
-            model: the NN model
-        '''
-        # set the class property model_type
-        self.model_type = 'frequency'
-
-        # read and save the clustering model in self.clustering_model
-        self._read_clustering_model(self.data_file)
-
-        x, ws = self._transform_dict_to_array()
-
-        # the first element of the NN_size dict is the input layer size, the last element is output layer size. 
-        input_layer_size = NN_size[0]
-        output_layer_size = NN_size[-1]
-
-        # train test split
-        x_train, x_test, ws_train, ws_test = train_test_split(x, ws, test_size=0.2, random_state=0)
-
-        # scale the data both x and ws
-        xm = np.mean(x_train,axis = 0)
-        xstd = np.std(x_train,axis = 0)
-        wsm = np.mean(ws_train,axis = 0)
-        wsstd = np.std(ws_train,axis = 0)
-        x_train_scaled = (x_train - xm) / xstd
-        ws_train_scaled = (ws_train - wsm)/ wsstd
-
-        # train a keras MLP (multi-layer perceptron) Regressor model
-        model = keras.Sequential(name=self.model_type)
-        model.add(layers.Input(input_layer_size))
-        # excpt the first and last element in the list are the hidden layer size.
-        for layer_size in NN_size[1:-1]:
-            model.add(layers.Dense(layer_size, activation='sigmoid'))
-        model.add(layers.Dense(output_layer_size))
-        model.compile(optimizer=Adam(), loss='mse')
-        history = model.fit(x=x_train_scaled, y=ws_train_scaled, verbose=0, epochs=500)
-
-        print("Making NN Predictions...") 
-
-        # normalize the data
-        x_test_scaled = (x_test - xm) / xstd
-        ws_test_scaled = (ws_test - wsm) / wsstd
-
-        print("Evaluate on test data")
-        evaluate_res = model.evaluate(x_test_scaled, ws_test_scaled)
-        print(evaluate_res)
-        predict_ws = np.array(model.predict(x_test_scaled))
-        predict_ws_unscaled = predict_ws*wsstd + wsm
-
-        if self.filter_opt == True:
-            clusters = self.num_clusters + 2
-
-        else:
-            clusters = self.num_clusters
-
-        R2 = []
-
-        for rd in range(0,clusters):
-            # compute R2 metric
-            wspredict = predict_ws_unscaled.transpose()[rd]
-            SS_tot = np.sum(np.square(ws_test.transpose()[rd] - wsm[rd]))
-            SS_res = np.sum(np.square(ws_test.transpose()[rd] - wspredict))
-            residual = 1 - SS_res/SS_tot
-            R2.append(residual)
-
-        print('The R2 of dispatch surrogate validation is', R2)
-
-        xmin = list(np.min(x_train_scaled, axis=0))
-        xmax = list(np.max(x_train_scaled, axis=0))
-
-        data = {"xm_inputs":list(xm),"xstd_inputs":list(xstd),"xmin":xmin,"xmax":xmax,
-            "ws_mean":list(wsm),"ws_std":list(wsstd)}
-
-        self._model_params = data
-
-        return model
-
-
-    def train_NN_revenue(self, NN_size):
-
-        '''
-        train the revenue NN surrogate model.
-        print the R2 results.
-
-        Arguments:
-            
-            NN_size: list, the size of neural network. (input nodes, hidden layer 1 size, ..., output nodes)
-
-        Return:
-
-            model: the NN model
-        '''
-
-        self.model_type = 'revenue'
-        x, y = self._transform_dict_to_array()
-
-        # the first element of the NN_size dict is the input layer size, the last element is output layer size. 
-        input_layer_size = NN_size[0]
-        output_layer_size = NN_size[-1]
-
-        # train test split
-        x_train, x_test, y_train, y_test = train_test_split(x, y, test_size=0.2, random_state=42)
-
-        # scale the data both x and ws
-        xm = np.mean(x_train,axis = 0)
-        xstd = np.std(x_train,axis = 0)
-        ym = np.mean(y_train,axis = 0)
-        ystd = np.std(y_train,axis = 0)
-        x_train_scaled = (x_train - xm) / xstd
-        y_train_scaled = (y_train - ym)/ ystd
-
-        # train a keras MLP (multi-layer perceptron) Regressor model
-        model = keras.Sequential(name=self.model_type)
-        model.add(layers.Input(input_layer_size))
-        for layer_size in NN_size[1:-1]:
-            model.add(layers.Dense(layer_size, activation='sigmoid'))
-        model.add(layers.Dense(output_layer_size))
-        model.compile(optimizer=Adam(), loss='mse')
-        history = model.fit(x=x_train_scaled, y=y_train_scaled, verbose=0, epochs=500)
-
-        print("Making NN Predictions...") 
-
-        # normalize the data
-        x_test_scaled = (x_test - xm) / xstd
-        y_test_scaled = (y_test - ym) / ystd
-
-        print("Evaluate on test data")
-        evaluate_res = model.evaluate(x_test_scaled, y_test_scaled)
-        print(evaluate_res)
-        predict_y = np.array(model.predict(x_test_scaled))
-        predict_y_unscaled = predict_y*ystd + ym
-
-        # calculate R2
-        ypredict = predict_y_unscaled.transpose()
-        SS_tot = np.sum(np.square(y_test.transpose() - ym))
-        SS_res = np.sum(np.square(y_test.transpose() - ypredict))
-        R2 = 1 - SS_res/SS_tot
-
-        print('The R2 of revenue surrogate validation is ', R2)
-
-        xmin = list(np.min(x_train_scaled,axis=0))
-        xmax = list(np.max(x_train_scaled,axis=0))
-
-        data = {"xm_inputs":list(xm),"xstd_inputs":list(xstd),"xmin":xmin,"xmax":xmax, "y_mean":ym,"y_std":ystd}
-
-        self._model_params = data
-
-        return model
-
-
-    def save_model(self, model, NN_model_path = None, NN_param_path = None):
-
-        '''
-        Save the model to the path which can be specified by the user. 
-
-        Arguments:
-
-            model: trained model from self.train_NN()
-
-            NN_model_fpath: the keras NN model path, if fpath == None, save to default path. 
-
-            NN_param_path: the NN scaling parameter path, if fpath == None, save to default path. 
-
-        Return:
-
-            path_list: list of model and param path
-        '''
-
-        print('Saving model')
-
-        # NN_model_path == none
-        if NN_model_path == None:
-            # save the NN model
-            model_path = pathlib.Path(f'{self.simulation_data.case_type}_{self.model_type}_NN_model')
-            folder_path = pathlib.Path(f'{self.simulation_data.case_type}_case_study')
-            model_save_path = pathlib.Path.cwd().joinpath(folder_path,model_path)
-            model.save(model_save_path)
-
-        else: 
-            model_save_path = str(pathlib.Path(NN_model_path).absolute())
-            model.save(model_save_path)
-
-        if NN_param_path == None:
-            # save the sacling parameters to current path
-            param_path = pathlib.Path(f'{self.simulation_data.case_type}_{self.model_type}NN_params.json')
-            folder_path = pathlib.Path(f'{self.simulation_data.case_type}_case_study')
-            param_save_path = pathlib.Path.cwd().joinpath(folder_path,param_path)
-
-            with open(param_save_path, 'w') as f:
-                json.dump(self._model_params, f)
-        else:
-            param_save_path = str(pathlib.Path(NN_param_path).absolute())
-            with open(param_save_path, 'w') as f:
-                json.dump(self._model_params, f)
-
-        path_list = [model_save_path, param_save_path]
-        
-        return path_list 
-
-
-    def plot_R2_results(self, NN_model_path, NN_param_path, fig_name = None):
-
-        '''
-        Visualize the R2 result
-
-        Arguments: 
-
-            NN_model_path: the path of saved NN model
-
-            NN_param_path: the path of saved NN params
-
-            fig_name: path of the figure folder, if None, save to default path.
-
-        Returns:
-
-            None
-        '''
-        # set the font for the plots
-        font1 = {'family' : 'Times New Roman',
-            'weight' : 'normal',
-            'size'   : 18,
-            }
-
-        if self.model_type == 'frequency':
-            
-            x, ws = self._transform_dict_to_array()
-            # use a different random_state from the training
-            x_train, x_test, ws_train, ws_test = train_test_split(x, ws, test_size=0.2, random_state=0)
-
-            # load the NN model from the given path, make the path an absoulte path
-            model_save_path = str(pathlib.Path(NN_model_path).absolute())
-            NN_model = keras.models.load_model(model_save_path)
-
-
-            # load the NN parameters from the given path, make the path an absoulte path
-            param_save_path = str(pathlib.Path(NN_param_path).absolute())
-            with open(param_save_path) as f:
-                NN_param = json.load(f)
-
-            # scale data
-            xm = NN_param['xm_inputs']
-            xstd = NN_param['xstd_inputs']
-            wsm = NN_param['ws_mean']
-            wsstd = NN_param['ws_std']
-
-            x_test_scaled = (x_test - xm)/xstd
-            pred_ws = NN_model.predict(x_test_scaled)
-            pred_ws_unscaled = pred_ws*wsstd + wsm
-
-            if self.filter_opt == True:
-                num_clusters = self.num_clusters + 2
-
-            else:
-                num_clusters = self.num_cluster
-
-            # calculate the R2 for each representative day
-            R2 = []
-
-            for rd in range(num_clusters):
-                # compute R2 metric
-                wspredict = pred_ws_unscaled.transpose()[rd]
-                SS_tot = np.sum(np.square(ws_test.transpose()[rd] - wsm[rd]))
-                SS_res = np.sum(np.square(ws_test.transpose()[rd] - wspredict))
-                residual = 1 - SS_res/SS_tot
-                R2.append(residual)
-            print(R2)
-            # plot the figure
-            for i in range(num_clusters):
-                fig, axs = plt.subplots()
-                fig.text(0.0, 0.5, 'Predicted dispatch frequency', va='center', rotation='vertical',font = font1)
-                fig.text(0.4, 0.05, 'True dispatch frequency', va='center', rotation='horizontal',font = font1)
-                fig.set_size_inches(10,10)
-
-                wst = ws_test.transpose()[i]
-                wsp = pred_ws_unscaled.transpose()[i]
-
-                axs.scatter(wst*366,wsp*366,color = "green",alpha = 0.5)
-                # plot by day instead of frequency
-                axs.plot([min(wst)*366,max(wst)*366],[min(wst)*366,max(wst)*366],color = "black")
-                # axs.set_xlim(-5,370)
-                # axs.set_ylim(-5,370)
-                axs.set_title(f'cluster_{i}',font = font1)
-                axs.annotate("$R^2 = {}$".format(round(R2[i],3)),(min(wst)*366,0.75*max(wst)*366),font = font1)
-
-
-                plt.xticks(fontsize=15)
-                plt.yticks(fontsize=15)
-                plt.tick_params(direction="in",top=True, right=True)
-
-                if fig_name == None:
-                    folder_path = f'{self.case_type}_case_study/R2_figures'
-                    if not os.path.isdir(folder_path):
-                        os.mkdir(folder_path)
-                    default_path = str(pathlib.Path.cwd().joinpath(folder_path, f'{self.simulation_data.case_type}_dispatch_cluster{i}.png'))
-                    plt.savefig(default_path, dpi =300)
-                else:
-                    folder_path = pathlib.Path(fig_name).absolute()
-                    fig_name = pathlib.Path(f'{self.simulation_data.case_type}_dispatch_cluster{i}.png')
-                    fpath = folder_path/fig_name
-                    plt.savefig(fpath, dpi =300)
-
-
-        if self.model_type == 'revenue':
-
-            x, y = self._transform_dict_to_array()
-            # use a different random_state from the training
-            x_train, x_test, y_train, y_test = train_test_split(x, y, test_size=0.2, random_state=0)
-
-            # load the NN model
-            model_save_path = str(pathlib.Path(NN_model_path).absolute())
-            NN_model = keras.models.load_model(model_save_path)
-
-            # load the NN parameters from the given path, make the path an absoulte path
-            param_save_path = str(pathlib.Path(NN_param_path).absolute())
-            with open( param_save_path) as f:
-                NN_param = json.load(f)
-
-            # scale data
-            xm = NN_param['xm_inputs']
-            xstd = NN_param['xstd_inputs']
-            ym = NN_param['y_mean']
-            ystd = NN_param['y_std']
-
-            x_test_scaled = (x_test - xm)/xstd
-            pred_y = NN_model.predict(x_test_scaled)
-            pred_y_unscaled = pred_y*ystd + ym
-
-            # compute R2
-            ypredict = pred_y_unscaled.transpose()
-            SS_tot = np.sum(np.square(y_test.transpose() - ym))
-            SS_res = np.sum(np.square(y_test.transpose() - ypredict))
-            R2 = 1 - SS_res/SS_tot
-            print(R2)
-
-            # plot results.
-            fig, axs = plt.subplots()
-            fig.text(0.0, 0.5, 'Predicted revenue/$', va='center', rotation='vertical',font = font1)
-            fig.text(0.4, 0.05, 'True revenue/$', va='center', rotation='horizontal',font = font1)
-            fig.set_size_inches(10,10)
-
-            yt = y_test.transpose()
-            yp = pred_y_unscaled.transpose()
-
-            axs.scatter(yt,yp,color = "green",alpha = 0.5)
-            axs.plot([min(yt),max(yt)],[min(yt),max(yt)],color = "black")
-            axs.set_title(f'Revenue',font = font1)
-            axs.annotate("$R^2 = {}$".format(round(R2,3)),(min(yt),0.75*max(yt)),font = font1)    
-
-            plt.xticks(fontsize=15)
-            plt.yticks(fontsize=15)
-            plt.tick_params(direction="in",top=True, right=True)
-
-            if fig_name == None:
-                folder_path = f'{self.case_type}_case_study/R2_figures'
-                if not os.path.isdir(folder_path):
-                    os.mkdir(folder_path)
-                default_path = str(pathlib.Path.cwd().joinpath(folder_path, f'{self.simulation_data.case_type}_revenue.png'))
-                plt.savefig(default_path, dpi =300)
-            
-            else:
-                fpath = str(pathlib.Path.cwd().joinpath(f'{self.simulation_data.case_type}','R2_figures',f'{fig_name}'))
-                folder_path = pathlib.Path(fig_name).absolute()
-                fig_name = pathlib.Path(f'{self.simulation_data.case_type}_revenue.png')
-                fpath = folder_path/fig_name
-                plt.savefig(fpath, dpi =300)
->>>>>>> a2a7bb9d
+                plt.savefig(fpath, dpi =300)