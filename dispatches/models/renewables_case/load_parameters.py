##############################################################################
# DISPATCHES was produced under the DOE Design Integration and Synthesis
# Platform to Advance Tightly Coupled Hybrid Energy Systems program (DISPATCHES),
# and is copyright (c) 2021 by the software owners: The Regents of the University
# of California, through Lawrence Berkeley National Laboratory, National
# Technology & Engineering Solutions of Sandia, LLC, Alliance for Sustainable
# Energy, LLC, Battelle Energy Alliance, LLC, University of Notre Dame du Lac, et
# al. All rights reserved.
#
# Please see the files COPYRIGHT.md and LICENSE.md for full copyright and license
# information, respectively. Both files are also available online at the URL:
# "https://github.com/gmlc-dispatches/dispatches".
#
##############################################################################
import numpy as np
import copy
from pathlib import Path
from PySAM.ResourceTools import SRW_to_wind_data
from functools import partial
import os

this_file_path = os.path.dirname(os.path.realpath(__file__))

use_simple_h2_tank = True

# constants
h2_mols_per_kg = 500

# costs in per kW unless specified otherwise
wind_cap_cost = 1550
wind_op_cost = 43
batt_cap_cost = 300 * 4  # per kW for 4 hour battery
pem_cap_cost = 1630
pem_op_cost = 47.9
<<<<<<< HEAD
pem_var_cost = 1.3 / 1000  # per kWh
tank_cap_cost = 29 * 0.8 * 1000  # per m^3
tank_op_cost = 0.17 * tank_cap_cost  # per m^3
=======
pem_var_cost = 1.3/1000             # per kWh
tank_cap_cost_per_m3 = 29 * 0.8 * 1000     # per m^3
tank_cap_cost_per_kg = 29 * 33.5           # per kg
tank_op_cost = .17 * tank_cap_cost_per_kg  # per kg
>>>>>>> c0932b94
turbine_cap_cost = 1000
turbine_op_cost = 11.65
turbine_var_cost = 4.27 / 1000  # per kWh

# prices
h2_price_per_kg = 2

# sizes
fixed_wind_mw = 847
wind_ub_mw = 1000
fixed_batt_mw = 25
fixed_pem_mw = 25
turb_p_mw = 1
valve_cv = 0.00001
fixed_tank_size = 0.5

# operation parameters
<<<<<<< HEAD
pem_bar = 8
battery_ramp_rate = 25 * 1e3  # kwh/hr
=======
pem_bar = 1.01325
# battery_ramp_rate = 25 * 1e3    # kwh/hr
battery_ramp_rate = 1e8
>>>>>>> c0932b94
h2_turb_bar = 24.7
h2_turb_min_flow = 1e-3
air_h2_ratio = 10.76
compressor_dp = 24.01


# prices
<<<<<<< HEAD
with open(os.path.join(this_file_path, "rts_results_all_prices.npy"), "rb") as f:
=======
with open(Path(__file__).parent / 'rts_results_all_prices.npy', 'rb') as f:
>>>>>>> c0932b94
    dispatch = np.load(f)
    price = np.load(f)

prices_used = copy.copy(price)
prices_used[prices_used > 200] = 200
weekly_prices = prices_used.reshape(52, 168)
<<<<<<< HEAD
n_time_points = 7 * 24
# n_time_points = 24
# n_time_points = 4
=======
# n_time_points = int(8760/24)
# n_time_points = 7 * 24
>>>>>>> c0932b94
h2_contract = False

# simple financial assumptions
i = 0.05  # discount rate
N = 30  # years
PA = ((1 + i) ** N - 1) / (i * (1 + i) ** N)  # present value / annuity = 1 / CRF

# wind data
<<<<<<< HEAD
wind_data = SRW_to_wind_data(
    os.path.join(this_file_path, "44.21_-101.94_windtoolkit_2012_60min_80m.srw")
)
wind_speeds = [wind_data["data"][i][2] for i in range(8760)]

wind_resource = {
    t: {
        "wind_resource_config": {
            "resource_probability_density": {0.0: ((wind_speeds[t], 180, 1),)}
        }
    }
    for t in range(n_time_points)
}
# wind_resource = {t: {'wind_resource_config': None} for t in range(n_time_points)}
x = 5
=======
wind_data = SRW_to_wind_data(Path(__file__).parent / '44.21_-101.94_windtoolkit_2012_60min_80m.srw')
wind_speeds = [wind_data['data'][i][2] for i in range(8760)]

wind_resource = {t:
                     {'wind_resource_config': {
                         'resource_probability_density': {
                             0.0: ((wind_speeds[t], 180, 1),)}}} for t in range(8760)}
>>>>>>> c0932b94
<|MERGE_RESOLUTION|>--- conflicted
+++ resolved
@@ -32,16 +32,10 @@
 batt_cap_cost = 300 * 4  # per kW for 4 hour battery
 pem_cap_cost = 1630
 pem_op_cost = 47.9
-<<<<<<< HEAD
-pem_var_cost = 1.3 / 1000  # per kWh
-tank_cap_cost = 29 * 0.8 * 1000  # per m^3
-tank_op_cost = 0.17 * tank_cap_cost  # per m^3
-=======
 pem_var_cost = 1.3/1000             # per kWh
 tank_cap_cost_per_m3 = 29 * 0.8 * 1000     # per m^3
 tank_cap_cost_per_kg = 29 * 33.5           # per kg
 tank_op_cost = .17 * tank_cap_cost_per_kg  # per kg
->>>>>>> c0932b94
 turbine_cap_cost = 1000
 turbine_op_cost = 11.65
 turbine_var_cost = 4.27 / 1000  # per kWh
@@ -59,14 +53,9 @@
 fixed_tank_size = 0.5
 
 # operation parameters
-<<<<<<< HEAD
-pem_bar = 8
-battery_ramp_rate = 25 * 1e3  # kwh/hr
-=======
 pem_bar = 1.01325
 # battery_ramp_rate = 25 * 1e3    # kwh/hr
 battery_ramp_rate = 1e8
->>>>>>> c0932b94
 h2_turb_bar = 24.7
 h2_turb_min_flow = 1e-3
 air_h2_ratio = 10.76
@@ -74,25 +63,15 @@
 
 
 # prices
-<<<<<<< HEAD
 with open(os.path.join(this_file_path, "rts_results_all_prices.npy"), "rb") as f:
-=======
-with open(Path(__file__).parent / 'rts_results_all_prices.npy', 'rb') as f:
->>>>>>> c0932b94
     dispatch = np.load(f)
     price = np.load(f)
 
 prices_used = copy.copy(price)
 prices_used[prices_used > 200] = 200
 weekly_prices = prices_used.reshape(52, 168)
-<<<<<<< HEAD
-n_time_points = 7 * 24
-# n_time_points = 24
-# n_time_points = 4
-=======
 # n_time_points = int(8760/24)
 # n_time_points = 7 * 24
->>>>>>> c0932b94
 h2_contract = False
 
 # simple financial assumptions
@@ -101,28 +80,10 @@
 PA = ((1 + i) ** N - 1) / (i * (1 + i) ** N)  # present value / annuity = 1 / CRF
 
 # wind data
-<<<<<<< HEAD
-wind_data = SRW_to_wind_data(
-    os.path.join(this_file_path, "44.21_-101.94_windtoolkit_2012_60min_80m.srw")
-)
-wind_speeds = [wind_data["data"][i][2] for i in range(8760)]
-
-wind_resource = {
-    t: {
-        "wind_resource_config": {
-            "resource_probability_density": {0.0: ((wind_speeds[t], 180, 1),)}
-        }
-    }
-    for t in range(n_time_points)
-}
-# wind_resource = {t: {'wind_resource_config': None} for t in range(n_time_points)}
-x = 5
-=======
 wind_data = SRW_to_wind_data(Path(__file__).parent / '44.21_-101.94_windtoolkit_2012_60min_80m.srw')
 wind_speeds = [wind_data['data'][i][2] for i in range(8760)]
 
 wind_resource = {t:
                      {'wind_resource_config': {
                          'resource_probability_density': {
-                             0.0: ((wind_speeds[t], 180, 1),)}}} for t in range(8760)}
->>>>>>> c0932b94
+                             0.0: ((wind_speeds[t], 180, 1),)}}} for t in range(8760)}