--- conflicted
+++ resolved
@@ -214,13 +214,8 @@
         blk.profit = pyo.Expression(expr=blk.revenue - blk_wind.op_total_cost)
 
     for (i, blk) in enumerate(blks):
-<<<<<<< HEAD
-        blk.lmp_signal.set_value(prices_used[i] * 1e-3)
-
-=======
         blk.lmp_signal.set_value(input_params['DA_LMPs'][i] * 1e-3) 
     
->>>>>>> c038c4e9
     m.wind_cap_cost = pyo.Param(default=wind_cap_cost, mutable=True)
     if input_params['extant_wind']:
         m.wind_cap_cost.set_value(0.0)
@@ -272,7 +267,6 @@
     elec_revenue = [pyo.value(blks[i].profit) for i in range(n_time_points)]
     lmp = [pyo.value(blks[i].lmp_signal) for i in range(n_time_points)]
 
-<<<<<<< HEAD
     wind_cap = value(blks[0].fs.windpower.system_capacity) * 1e-3
     batt_cap = value(blks[0].fs.battery.nameplate_power) * 1e-3
     batt_energy = value(blks[0].fs.battery.nameplate_energy) * 1e-3
@@ -317,10 +311,6 @@
 ):
 
     hours = [t for t in range(len(soc))]
-=======
-    wind_cap = value(m.wind_system_capacity) * 1e-3
-    batt_cap = value(m.battery_system_capacity) * 1e-3
->>>>>>> c038c4e9
 
     annual_revenue = value(m.annual_revenue)
     npv = value(m.NPV)
