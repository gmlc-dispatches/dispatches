#################################################################################
# DISPATCHES was produced under the DOE Design Integration and Synthesis
# Platform to Advance Tightly Coupled Hybrid Energy Systems program (DISPATCHES),
# and is copyright (c) 2021 by the software owners: The Regents of the University
# of California, through Lawrence Berkeley National Laboratory, National
# Technology & Engineering Solutions of Sandia, LLC, Alliance for Sustainable
# Energy, LLC, Battelle Energy Alliance, LLC, University of Notre Dame du Lac, et
# al. All rights reserved.
#
# Please see the files COPYRIGHT.md and LICENSE.md for full copyright and license
# information, respectively. Both files are also available online at the URL:
# "https://github.com/gmlc-dispatches/dispatches".
#################################################################################
import matplotlib
import pandas as pd
import pyomo.environ as pyo
from idaes.apps.grid_integration.multiperiod.multiperiod import MultiPeriodModel
from dispatches.models.renewables_case.RE_flowsheet import *
from dispatches.models.renewables_case.load_parameters import *
from dispatches.models.renewables_case.load_parameters import df

# matplotlib.use('TkAgg')

def wind_battery_variable_pairs(m1, m2):
    """
    This function links together unit model state variables from one timestep to the next.

    The battery's state of charge and energy throughput values need to be consistent across time blocks.

    Args:
        m1: current time block model
        m2: next time block model
    """
    pairs = [
        (m1.fs.battery.state_of_charge[0], m2.fs.battery.initial_state_of_charge),
        (m1.fs.battery.energy_throughput[0], m2.fs.battery.initial_energy_throughput),
        (m1.fs.battery.nameplate_power, m2.fs.battery.nameplate_power)
    ]
    return pairs


def wind_battery_periodic_variable_pairs(m1, m2):
    """
    The final battery storage of charge must be the same as in the intial timestep. 

    Args:
        m1: final time block model
        m2: first time block model
    """
    pairs = [(m1.fs.battery.state_of_charge[0], m2.fs.battery.initial_state_of_charge),
             (m1.fs.battery.nameplate_power, m2.fs.battery.nameplate_power)]
    return pairs


def wind_battery_om_costs(m):
    """
    Add unit fixed and variable operating costs as parameters for the unit model m
    """
    m.fs.windpower.op_cost = pyo.Param(
        initialize=wind_op_cost, doc="fixed cost of operating wind plant $10/kW-yr"
    )
    m.fs.windpower.op_total_cost = Expression(
        expr=m.fs.windpower.system_capacity * m.fs.windpower.op_cost / 8760,
        doc="total fixed cost of wind in $/hr",
    )


def initialize_mp(m, verbose=False):
    """
    Initializing the flowsheet is done starting with the wind model and propagating the solved initial state to the splitter and battery.

    The splitter is initialized with no flow to the battery so all electricity flows to the grid, which makes the initialization of all
    unit models downstream of the wind plant independent of its time-varying electricity production. This initialzation function can
    then be repeated for all timesteps within a dynamic analysis.

    Args:
        m: model
        verbose:
    """
    outlvl = idaeslog.INFO if verbose else idaeslog.WARNING

    # m.fs.windpower.initialize(outlvl=outlvl)

    propagate_state(m.fs.wind_to_splitter)
    m.fs.splitter.battery_elec[0].fix(1)
    # m.fs.splitter.initialize()
    m.fs.splitter.battery_elec[0].unfix()
    if verbose:
        m.fs.splitter.report(dof=True)

    propagate_state(m.fs.splitter_to_battery)
    m.fs.battery.elec_in[0].fix()
    m.fs.battery.elec_out[0].fix(value(m.fs.battery.elec_in[0]))
    # m.fs.battery.initialize(outlvl=outlvl)
    m.fs.battery.elec_in[0].unfix()
    m.fs.battery.elec_out[0].unfix()
    if verbose:
        m.fs.battery.report(dof=True)


def wind_battery_model(wind_resource_config, input_params, verbose=False):
    """
    Creates an initialized flowsheet model for a single time step with operating, size and cost components
    
    First, the model is created using the input_params and wind_resource_config
    Second, the model is initialized so that it solves and its values are internally consistent
    Third, battery ramp constraints and operating cost components are added

    Args:
        wind_resource_config: wind resource for the time step
        input_params: size and operation parameters. Required keys: `wind_mw` and `batt_mw`
        verbose:
    """
    m = create_model(
        input_params['wind_mw'],
        None,
        input_params['batt_mw'],
        None,
        None,
        None,
        wind_resource_config=wind_resource_config
    )

    m.fs.battery.initial_state_of_charge.fix(0)
    m.fs.battery.initial_energy_throughput.fix(0)
    initialize_mp(m, verbose=verbose)

    wind_battery_om_costs(m)
    m.fs.battery.initial_state_of_charge.unfix()
    m.fs.battery.initial_energy_throughput.unfix()

    batt = m.fs.battery

    batt.energy_down_ramp = pyo.Constraint(
        expr=batt.initial_state_of_charge - batt.state_of_charge[0] <= battery_ramp_rate)
    batt.energy_up_ramp = pyo.Constraint(
        expr=batt.state_of_charge[0] - batt.initial_state_of_charge <= battery_ramp_rate)

    return m


def wind_battery_mp_block(wind_resource_config, input_params, verbose=False):
    """
    Wrapper of `wind_battery_model` for creating the process model per time point for the MultiPeriod model.
    Uses cloning of the Pyomo model in order to reduce runtime. 
    The clone is reinitialized with the `wind_resource_config` for the given time point, which only required modifying
    the windpower and the splitter, as the rest of the units have no flow and therefore is unaffected by wind resource changes.

    Args:
        wind_resource_config: dictionary with `resource_speed` for the time step
        input_params: size and operation parameters. Required keys: `wind_mw`, `batt_mw`
        verbose:
    """
    if 'pyo_model' not in input_params.keys():
        input_params['pyo_model'] = wind_battery_model(wind_resource_config, input_params, verbose=verbose)
    m = input_params['pyo_model'].clone()
<<<<<<< HEAD
    m.fs.windpower.config.capacity_factor = wind_resource_config['capacity_factor']
=======
    if 'resource_speed' in wind_resource_config.keys():
        m.fs.windpower.config.resource_speed = wind_resource_config['resource_speed']
    elif 'capacity_factor' in wind_resource_config.keys():
        m.fs.windpower.config.capacity_factor = wind_resource_config['capacity_factor']
    else:
        raise ValueError(f"`wind_resource_config` dict must contain either 'resource_speed' or 'capacity_factor' values")
>>>>>>> efdcccbe
    m.fs.windpower.setup_resource()
    return m


def wind_battery_optimize(n_time_points, input_params, verbose=False):
    """
    The main function for optimizing the flowsheet's design and operating variables for Net Present Value. 

    Creates the MultiPeriodModel and adds the size and operating constraints in addition to the Net Present Value Objective.
    The NPV is a function of the capital costs, the electricity market profit and the capital recovery factor.
    The operating decisions and state evolution of the unit models and the flowsheet as a whole form the constraints of the Linear Program.

    Required input parameters include:
        `wind_mw`: initial guess of the wind size
        `wind_mw_ub`: upper bound of wind size
        `batt_mw`: initial guess of the battery size
        `wind_resource`: dictionary of wind resource configs for each time point
        `DA_LMPs`: LMPs for each time point
        `design_opt`: true to optimize design, else sizes are fixed at initial guess sizes
        `extant_wind`: if true, fix wind size to initial size and do not add wind capital cost to NPV

    Args:
        n_time_points: number of periods in MultiPeriod model
        input_params: 
        verbose: print all logging and outputs from unit models, initialization, solvers, etc
        plot: plot the operating variables time series
    """
    mp_wind_battery = MultiPeriodModel(
        n_time_points=n_time_points,
        process_model_func=partial(wind_battery_mp_block, input_params=input_params, verbose=verbose),
        linking_variable_func=wind_battery_variable_pairs,
        periodic_variable_func=wind_battery_periodic_variable_pairs,
    )

    mp_wind_battery.build_multi_period_model(input_params['wind_resource'])

    m = mp_wind_battery.pyomo_model
    blks = mp_wind_battery.get_active_process_blocks()
    blks[0].fs.battery.initial_state_of_charge.fix(0)
    blks[0].fs.battery.initial_energy_throughput.fix(0)

    m.wind_system_capacity = Var(domain=NonNegativeReals, initialize=input_params['wind_mw'] * 1e3, units=pyunits.kW, bounds=(0, input_params['wind_mw_ub'] * 1e3))
    m.battery_system_capacity = Var(domain=NonNegativeReals, initialize=input_params['batt_mw'] * 1e3, units=pyunits.kW)
    
    if input_params['design_opt']:
        for blk in blks:
            if not input_params['extant_wind']:
                blk.fs.windpower.system_capacity.unfix()
            blk.fs.battery.nameplate_power.unfix()
    
    m.wind_max_p = Constraint(mp_wind_battery.pyomo_model.TIME, rule=lambda b, t: blks[t].fs.windpower.system_capacity <= m.wind_system_capacity)
    m.battery_max_p = Constraint(mp_wind_battery.pyomo_model.TIME, rule=lambda b, t: blks[t].fs.battery.nameplate_power <= m.battery_system_capacity)

    # add market data for each block
    for blk in blks:
        blk_wind = blk.fs.windpower
        blk_battery = blk.fs.battery
        blk.lmp_signal = pyo.Param(default=0, mutable=True)
        blk.revenue = (
            blk.lmp_signal * (blk.fs.splitter.grid_elec[0] + blk_battery.elec_out[0])
        )
        blk.profit = pyo.Expression(expr=blk.revenue - blk_wind.op_total_cost)

    for (i, blk) in enumerate(blks):
        blk.lmp_signal.set_value(input_params['DA_LMPs'][i] * 1e-3) 
    
    m.wind_cap_cost = pyo.Param(default=wind_cap_cost, mutable=True)
    if input_params['extant_wind']:
        m.wind_cap_cost.set_value(0.0)
    m.batt_cap_cost = pyo.Param(default=batt_cap_cost, mutable=True)

    n_weeks = n_time_points / (7 * 24)
    m.annual_revenue = Expression(expr=sum([blk.profit for blk in blks]) * 52 / n_weeks)
    m.NPV = Expression(
        expr=-(
            m.wind_cap_cost * m.wind_system_capacity
            + m.batt_cap_cost * m.battery_system_capacity
        )
        + PA * m.annual_revenue
    )
    m.obj = pyo.Objective(expr=-m.NPV * 1e-5)

    opt = pyo.SolverFactory("cbc")
    opt.solve(m, tee=verbose)

    return mp_wind_battery


def record_results(mp_wind_battery):

    m = mp_wind_battery.pyomo_model

    batt_to_grid = []
    wind_to_grid = []
    wind_to_batt = []
    wind_gen = []
    soc = []
    elec_revenue = []

    blks = mp_wind_battery.get_active_process_blocks()
    n_time_points = len(blks)
    soc = [
        pyo.value(blks[i].fs.battery.state_of_charge[0]) for i in range(n_time_points)
    ]
    wind_gen = [
        pyo.value(blks[i].fs.windpower.electricity[0]) * 1e-3 for i in range(n_time_points)
    ]
    batt_to_grid = [
        pyo.value(blks[i].fs.battery.elec_out[0]) * 1e-3 for i in range(n_time_points)
    ]
    wind_to_grid = [pyo.value(blks[i].fs.splitter.grid_elec[0]) * 1e-3 for i in range(n_time_points)]
    wind_to_batt = [
        pyo.value(blks[i].fs.battery.elec_in[0]) * 1e-3 for i in range(n_time_points)
    ]
    elec_revenue = [pyo.value(blks[i].profit) for i in range(n_time_points)]
    lmp = [pyo.value(blks[i].lmp_signal) * 1e3 for i in range(n_time_points)]

    wind_cap = value(blks[0].fs.windpower.system_capacity) * 1e-3
    batt_cap = value(blks[0].fs.battery.nameplate_power) * 1e-3
    batt_energy = value(blks[0].fs.battery.nameplate_energy) * 1e-3

    annual_revenue = value(m.annual_revenue)
    npv = value(m.NPV)

    print("wind mw", wind_cap)
    print("batt mw", batt_cap)
    print("batt mwh", batt_energy)
    print("elec rev", sum(elec_revenue))
    print("annual rev", annual_revenue)
    print("npv", npv)

    return (
        soc,
        wind_gen,
        batt_to_grid,
        wind_to_grid,
        wind_to_batt,
        elec_revenue,
        lmp,
        wind_cap,
        batt_cap,
        annual_revenue,
        npv,
    )


def plot_results(
    soc,
    wind_gen,
    batt_to_grid,
    wind_to_grid,
    wind_to_batt,
    elec_revenue,
    lmp,
    wind_cap,
    batt_cap,
    annual_revenue,
    npv,
):

    hours = [t for t in range(len(soc))]

    annual_revenue = value(m.annual_revenue)
    npv = value(m.NPV)

    print("wind mw", wind_cap)
    print("batt mw", batt_cap)
    print("batt mwh", batt_energy)
    print("elec rev", sum(elec_revenue))
    print("annual rev", annual_revenue)
    print("npv", npv)

    return (
        soc,
        wind_gen,
        batt_to_grid,
        wind_to_grid,
        wind_to_batt,
        elec_revenue,
        lmp,
        wind_cap,
        batt_cap,
        annual_revenue,
        npv,
    )


def plot_results(
    soc,
    wind_gen,
    batt_to_grid,
    wind_to_grid,
    wind_to_batt,
    elec_revenue,
    lmp,
    wind_cap,
    batt_cap,
    annual_revenue,
    npv,
):

    hours = [t for t in range(len(soc))]

    annual_revenue = value(m.annual_revenue)
    npv = value(m.NPV)

    print("wind mw", wind_cap)
    print("batt mw", batt_cap)
    print("elec rev", sum(elec_revenue))
    print("annual rev", annual_revenue)
    print("npv", npv)
    print("max lmp", max(lmp))
    
    df_batt = pd.DataFrame(index=df.index)
    df_batt['wind_gen_mw'] = wind_gen
    df_batt['wind_to_grid_mw'] = wind_to_grid
    df_batt['wind_to_batt_mw'] = wind_to_batt
    df_batt['batt_to_grid_mw'] = batt_to_grid
    df_batt['elec_revenue'] = elec_revenue
    df_batt['lmp'] = lmp
    df_batt['soc'] = soc
    df_batt['batt_cap'] = [batt_cap] * n_time_points
    df_batt.to_csv(Path(__file__).absolute().parent / f"wind_battery_results_{rts_gmlc_dir.stem}_{market}.csv")

    return (
        soc,
        wind_gen,
        batt_to_grid,
        wind_to_grid,
        wind_to_batt,
        elec_revenue,
        lmp,
        wind_cap,
        batt_cap,
        annual_revenue,
        npv,
    )


def plot_results(
    soc,
    wind_gen,
    batt_to_grid,
    wind_to_grid,
    wind_to_batt,
    elec_revenue,
    lmp,
    wind_cap,
    batt_cap,
    annual_revenue,
    npv,
):

    hours = [t for t in range(len(soc))]
    fig, ax1 = plt.subplots(2, 1, figsize=(12, 8))
    plt.suptitle(
        f"Optimal NPV ${round(npv * 1e-6)}mil from {round(batt_cap, 2)} MW Battery"
    )

    # color = 'tab:green'
    ax1[0].set_xlabel("Hour")
    ax1[0].set_ylabel(
        "MW",
    )
    ax1[0].step(hours, wind_gen, label="Wind Generation [MW]")
    ax1[0].step(hours, wind_to_grid, label="Wind to Grid [MW]")
    ax1[0].step(hours, wind_to_batt, label="Wind to Batt [MW]")
    ax1[0].step(hours, batt_to_grid, label="Batt to Grid [MW]")
    ax1[0].tick_params(
        axis="y",
    )
    ax1[0].legend()
    ax1[0].grid(visible=True, which="major", color="k", linestyle="--", alpha=0.2)
    ax1[0].minorticks_on()
    ax1[0].grid(visible=True, which="minor", color="k", linestyle="--", alpha=0.2)

    ax2 = ax1[0].twinx()
    color = "k"
    ax2.set_ylabel("LMP [$/MWh]", color=color)
    ax2.plot(hours, lmp, color=color)
    ax2.tick_params(axis="y", labelcolor=color)

    ax2 = ax1[1].twinx()
    color = "k"
    ax2.set_ylabel("LMP [$/MWh]", color=color)
    ax2.plot(hours, lmp, color=color)
    ax2.tick_params(axis="y", labelcolor=color)

    ax1[1].set_xlabel("Hour")
    ax1[1].step(hours, elec_revenue, label="Elec rev")
    ax1[1].step(hours, np.cumsum(elec_revenue), label="Elec rev cumulative")
    ax1[1].legend()
    ax1[1].grid(visible=True, which="major", color="k", linestyle="--", alpha=0.2)
    ax1[1].minorticks_on()
    ax1[1].grid(visible=True, which="minor", color="k", linestyle="--", alpha=0.2)
    # plt.show()

    return ax1, ax2


if __name__ == "__main__":
    mp_wind_battery = wind_battery_optimize(n_time_points=6 * 24, input_params=default_input_params)
    soc, wind_gen, batt_to_grid, wind_to_grid, wind_to_batt, elec_revenue, lmp, wind_cap, batt_cap, annual_revenue, npv = record_results(mp_wind_battery)
    ax1, ax2 = plot_results(soc, wind_gen, batt_to_grid, wind_to_grid, wind_to_batt, elec_revenue, lmp, wind_cap, batt_cap, annual_revenue, npv)
    print("timesteps:", timesteps)
    plt.show()<|MERGE_RESOLUTION|>--- conflicted
+++ resolved
@@ -11,7 +11,7 @@
 # information, respectively. Both files are also available online at the URL:
 # "https://github.com/gmlc-dispatches/dispatches".
 #################################################################################
-import matplotlib
+from functools import partial
 import pandas as pd
 import pyomo.environ as pyo
 from idaes.apps.grid_integration.multiperiod.multiperiod import MultiPeriodModel
@@ -19,7 +19,6 @@
 from dispatches.models.renewables_case.load_parameters import *
 from dispatches.models.renewables_case.load_parameters import df
 
-# matplotlib.use('TkAgg')
 
 def wind_battery_variable_pairs(m1, m2):
     """
@@ -154,16 +153,12 @@
     if 'pyo_model' not in input_params.keys():
         input_params['pyo_model'] = wind_battery_model(wind_resource_config, input_params, verbose=verbose)
     m = input_params['pyo_model'].clone()
-<<<<<<< HEAD
-    m.fs.windpower.config.capacity_factor = wind_resource_config['capacity_factor']
-=======
     if 'resource_speed' in wind_resource_config.keys():
         m.fs.windpower.config.resource_speed = wind_resource_config['resource_speed']
     elif 'capacity_factor' in wind_resource_config.keys():
         m.fs.windpower.config.capacity_factor = wind_resource_config['capacity_factor']
     else:
         raise ValueError(f"`wind_resource_config` dict must contain either 'resource_speed' or 'capacity_factor' values")
->>>>>>> efdcccbe
     m.fs.windpower.setup_resource()
     return m
 
@@ -281,57 +276,14 @@
     elec_revenue = [pyo.value(blks[i].profit) for i in range(n_time_points)]
     lmp = [pyo.value(blks[i].lmp_signal) * 1e3 for i in range(n_time_points)]
 
-    wind_cap = value(blks[0].fs.windpower.system_capacity) * 1e-3
-    batt_cap = value(blks[0].fs.battery.nameplate_power) * 1e-3
-    batt_energy = value(blks[0].fs.battery.nameplate_energy) * 1e-3
+    wind_cap = value(m.wind_system_capacity) * 1e-3
+    batt_cap = value(m.battery_system_capacity) * 1e-3
 
     annual_revenue = value(m.annual_revenue)
     npv = value(m.NPV)
 
     print("wind mw", wind_cap)
     print("batt mw", batt_cap)
-    print("batt mwh", batt_energy)
-    print("elec rev", sum(elec_revenue))
-    print("annual rev", annual_revenue)
-    print("npv", npv)
-
-    return (
-        soc,
-        wind_gen,
-        batt_to_grid,
-        wind_to_grid,
-        wind_to_batt,
-        elec_revenue,
-        lmp,
-        wind_cap,
-        batt_cap,
-        annual_revenue,
-        npv,
-    )
-
-
-def plot_results(
-    soc,
-    wind_gen,
-    batt_to_grid,
-    wind_to_grid,
-    wind_to_batt,
-    elec_revenue,
-    lmp,
-    wind_cap,
-    batt_cap,
-    annual_revenue,
-    npv,
-):
-
-    hours = [t for t in range(len(soc))]
-
-    annual_revenue = value(m.annual_revenue)
-    npv = value(m.NPV)
-
-    print("wind mw", wind_cap)
-    print("batt mw", batt_cap)
-    print("batt mwh", batt_energy)
     print("elec rev", sum(elec_revenue))
     print("annual rev", annual_revenue)
     print("npv", npv)
@@ -468,5 +420,4 @@
     mp_wind_battery = wind_battery_optimize(n_time_points=6 * 24, input_params=default_input_params)
     soc, wind_gen, batt_to_grid, wind_to_grid, wind_to_batt, elec_revenue, lmp, wind_cap, batt_cap, annual_revenue, npv = record_results(mp_wind_battery)
     ax1, ax2 = plot_results(soc, wind_gen, batt_to_grid, wind_to_grid, wind_to_batt, elec_revenue, lmp, wind_cap, batt_cap, annual_revenue, npv)
-    print("timesteps:", timesteps)
-    plt.show()+    # plt.show()