--- conflicted
+++ resolved
@@ -165,13 +165,8 @@
         blk.profit = pyo.Expression(expr=blk.revenue - blk_wind.op_total_cost)
 
     for (i, blk) in enumerate(blks):
-<<<<<<< HEAD
         blk.lmp_signal.set_value(prices[i] * 1e-3)
     
-=======
-        blk.lmp_signal.set_value(prices_used[i] * 1e-3)
-
->>>>>>> 569dbcdb
     m.wind_cap_cost = pyo.Param(default=wind_cap_cost, mutable=True)
     if extant_wind:
         m.wind_cap_cost.set_value(0.0)
