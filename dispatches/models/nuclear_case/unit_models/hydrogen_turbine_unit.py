--- conflicted
+++ resolved
@@ -147,15 +147,8 @@
         self.stoic_reactor.initialize(outlvl=outlvl)
         propagate_state(self.reactor_to_turbine)
 
-<<<<<<< HEAD
         self.turbine.initialize(outlvl=outlvl)
         init_log.info_low("Initialization complete")
-=======
-    def report(self):
-        self.compressor.report()
-        self.stoic_reactor.report()
-        self.turbine.report()
->>>>>>> 2f388047
 
     def report(self, **kwargs):
         self.compressor.report()
