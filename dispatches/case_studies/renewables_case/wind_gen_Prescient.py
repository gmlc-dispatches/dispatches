--- conflicted
+++ resolved
@@ -1,4 +1,3 @@
-<<<<<<< HEAD
 #################################################################################
 # DISPATCHES was produced under the DOE Design Integration and Synthesis Platform
 # to Advance Tightly Coupled Hybrid Energy Systems program (DISPATCHES), and is
@@ -12,50 +11,6 @@
 # information, respectively. Both files are also available online at the URL:
 # "https://github.com/gmlc-dispatches/dispatches".
 #################################################################################
-import os
-from prescient.simulator import Prescient
-
-current_path = os.getcwd()
-rtsgmlc_path = "/afs/crc.nd.edu/user/x/xchen24/GitHub/RTS-GMLC/RTS_Data/SourceData/"
-output_path = os.path.join(current_path,'Benchmark_single_wind_gen_sim_15_500')
-shortfall = 500
-# default some options
-prescient_options = {
-        "data_path":rtsgmlc_path,
-        "reserve_factor":0.15,
-        "simulate_out_of_sample":True,
-        "output_directory":output_path,
-        "monitor_all_contingencies":False,
-        "input_format":"rts-gmlc",
-        "start_date":"01-01-2020",
-        "num_days":366,
-        "sced_horizon":1,
-        "ruc_mipgap":0.01,
-	    "deterministic_ruc_solver": "gurobi",
-	    "deterministic_ruc_solver_options" : {"threads":4, "heurstrategy":2, "cutstrategy":3, "symmetry":2, "maxnode":1000},
-        "sced_solver":"gurobi",
-        "sced_frequency_minutes":60,
-	    "sced_solver_options" : {"threads":1},
-        "ruc_horizon":36,
-        "compute_market_settlements":True,
-        "output_solver_logs":False,
-        "price_threshold":shortfall,
-        "contingency_price_threshold":None,
-        "day_ahead_pricing":"aCHP",
-        "enforce_sced_shutdown_ramprate":False,
-        "ruc_slack_type":"ref-bus-and-branches",
-        "sced_slack_type":"ref-bus-and-branches",
-	    "disable_stackgraphs":True,
-        "symbolic_solver_labels":True,
-        "output_ruc_solutions": False,
-        "write_deterministic_ruc_instances": False,
-        "write_sced_instances": False,
-        "print_sced":False
-        
-        }
-
-Prescient().simulate(**prescient_options)
-=======
 import os
 from prescient.simulator import Prescient
 from dispatches_sample_data import rts_gmlc
@@ -103,5 +58,4 @@
         
         }
 
-Prescient().simulate(**prescient_options)
->>>>>>> 566b2ce1
+Prescient().simulate(**prescient_options)