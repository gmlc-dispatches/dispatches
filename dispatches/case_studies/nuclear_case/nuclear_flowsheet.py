--- conflicted
+++ resolved
@@ -97,14 +97,10 @@
     Returns:
         Pyomo `Block` or `ConcreteModel` containing the flowsheet
     """
-<<<<<<< HEAD
     if m is None:
         m = ConcreteModel()
 
-    m.fs = FlowsheetBlock(default={"dynamic": False})
-=======
     m.fs = FlowsheetBlock(dynamic=False)
->>>>>>> 04a9deb3
 
     # Load thermodynamic and reaction packages
     m.fs.h2ideal_props = GenericParameterBlock(**h2_ideal_config)
@@ -123,13 +119,11 @@
         add_split_fraction_vars=True,
     )
 
-<<<<<<< HEAD
     m.fs.np_power_split.electricity[0].fix(np_capacity * 1e3)  # Converting MW to kW
 
     if include_pem:
         # Add PEM electrolyzer
-        m.fs.pem = PEM_Electrolyzer(default={
-            "property_package": m.fs.h2ideal_props})
+        m.fs.pem = PEM_Electrolyzer(property_package=m.fs.h2ideal_props)
 
         # Connect the electrical splitter and PEM
         m.fs.arc_np_to_pem = Arc(
@@ -147,8 +141,7 @@
 
     if include_tank:
         # Add hydrogen tank
-        m.fs.h2_tank = SimpleHydrogenTank(default={
-            "property_package": m.fs.h2ideal_props})
+        m.fs.h2_tank = SimpleHydrogenTank(property_package=m.fs.h2ideal_props)
 
         # Connect the pem electrolyzer and h2 tank
         m.fs.arc_pem_to_h2_tank = Arc(
@@ -164,9 +157,10 @@
 
     if include_turbine:
         # Add translator block
-        m.fs.translator = Translator(default={
-            "inlet_property_package": m.fs.h2ideal_props,
-            "outlet_property_package": m.fs.h2turbine_props})
+        m.fs.translator = Translator(
+            inlet_property_package=m.fs.h2ideal_props,
+            outlet_property_package=m.fs.h2turbine_props,
+        )
 
         # Add translator block constraints
         m.fs.translator.eq_flow_hydrogen = Constraint(
@@ -185,15 +179,17 @@
         # using minimize pressure for all inlets and outlet of the mixer
         # because pressure of inlets is already fixed in flowsheet,
         # using equality will over-constrain
-        m.fs.mixer = Mixer(default={
-            "momentum_mixing_type": MomentumMixingType.minimize,
-            "property_package": m.fs.h2turbine_props,
-            "inlet_list": ["air_feed", "hydrogen_feed"]})
+        m.fs.mixer = Mixer(
+            momentum_mixing_type=MomentumMixingType.minimize,
+            property_package=m.fs.h2turbine_props,
+            inlet_list=["air_feed", "hydrogen_feed"],
+        )
 
         # Add hydrogen turbine
-        m.fs.h2_turbine = HydrogenTurbine(default={
-            "property_package": m.fs.h2turbine_props,
-            "reaction_package": m.fs.reaction_params})
+        m.fs.h2_turbine = HydrogenTurbine(
+            property_package=m.fs.h2turbine_props,
+            reaction_package=m.fs.reaction_params,
+        )
 
         # Connect h2 tank and translator
         m.fs.arc_h2_tank_to_translator = Arc(
@@ -217,85 +213,6 @@
             m.fs.h2_turbine.turbine_capacity = Constraint(
                 expr=-m.fs.h2_turbine.work_mechanical[0] <= turbine_capacity * 1e6
             )  # Converting from MW to W
-=======
-    # Add PEM electrolyzer
-    m.fs.pem = PEM_Electrolyzer(
-        property_package=m.fs.h2ideal_props,
-    )
-
-    # Add hydrogen tank
-    m.fs.h2_tank = SimpleHydrogenTank(
-        property_package=m.fs.h2ideal_props,
-    )
-
-    # Add translator block
-    m.fs.translator = Translator(
-        inlet_property_package=m.fs.h2ideal_props,
-        outlet_property_package=m.fs.h2turbine_props,
-    )
-
-    # Add translator block constraints
-    m.fs.translator.eq_flow_hydrogen = Constraint(
-        expr=m.fs.translator.inlet.flow_mol[0] ==
-             m.fs.translator.outlet.flow_mol[0])
-
-    m.fs.translator.eq_temperature = Constraint(
-        expr=m.fs.translator.inlet.temperature[0] ==
-             m.fs.translator.outlet.temperature[0])
-
-    m.fs.translator.eq_pressure = Constraint(
-        expr=m.fs.translator.inlet.pressure[0] ==
-             m.fs.translator.outlet.pressure[0])
-
-    # Add mixer block
-    # using minimize pressure for all inlets and outlet of the mixer
-    # because pressure of inlets is already fixed in flowsheet,
-    # using equality will over-constrain
-    m.fs.mixer = Mixer(
-        momentum_mixing_type=MomentumMixingType.minimize,
-        property_package=m.fs.h2turbine_props,
-        inlet_list=["air_feed", "hydrogen_feed"],
-    )
-
-    # Add hydrogen turbine
-    m.fs.h2_turbine = HydrogenTurbine(
-        property_package=m.fs.h2turbine_props,
-        reaction_package=m.fs.reaction_params,
-    )
-
-    """
-    Connect the individual blocks via Arcs
-    """
-    # Connect the electrical splitter and PEM
-    m.fs.arc_np_to_pem = Arc(
-        source=m.fs.np_power_split.np_to_pem_port,
-        destination=m.fs.pem.electricity_in
-    )
-
-    # Connect the pem electrolyzer and h2 tank
-    m.fs.arc_pem_to_h2_tank = Arc(
-        source=m.fs.pem.outlet,
-        destination=m.fs.h2_tank.inlet
-    )
-
-    # Connect h2 tank and translator
-    m.fs.arc_h2_tank_to_translator = Arc(
-        source=m.fs.h2_tank.outlet_to_turbine,
-        destination=m.fs.translator.inlet
-    )
-
-    # Connect translator and mixer
-    m.fs.arc_translator_to_mixer = Arc(
-        source=m.fs.translator.outlet,
-        destination=m.fs.mixer.hydrogen_feed
-    )
-
-    # Connect mixer and h2 turbine
-    m.fs.arc_mixer_to_h2_turbine = Arc(
-        source=m.fs.mixer.outlet,
-        destination=m.fs.h2_turbine.compressor.inlet
-    )
->>>>>>> 04a9deb3
 
     TransformationFactory("network.expand_arcs").apply_to(m)
 
